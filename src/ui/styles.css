--- conflicted
+++ resolved
@@ -202,20 +202,12 @@
 
 /* Step 2 — título más cerca del vídeo */
 .app-step-detect h3, .app-step-detect .stMarkdown h3 {
-<<<<<<< HEAD
-    margin-bottom: .15rem !important;
-=======
     margin-bottom: .25rem !important;
->>>>>>> 07d3ca69
 }
 
 /* Quitar hueco bajo el vídeo y acercar el botón */
 .app-step-detect iframe { margin-bottom: 0 !important; }
-<<<<<<< HEAD
-.app-step-detect .autodetect-btn { margin-top: .12rem; }
-=======
 .app-step-detect .autodetect-btn { margin-top: .2rem; }
->>>>>>> 07d3ca69
 .app-step-detect .autodetect-btn > button {
     width: 100% !important;
     border-radius: 12px !important;
@@ -225,22 +217,13 @@
 
 /* Grid simple de etiqueta | control */
 .app-step-detect .form-row {
-<<<<<<< HEAD
-    display: grid; grid-template-columns: 1fr 2fr; gap: .45rem; align-items: center;
-    margin-top: .25rem;
-=======
     display: grid; grid-template-columns: 1fr 2fr; gap: .5rem; align-items: center;
     margin-top: .3rem;
->>>>>>> 07d3ca69
 }
 .app-step-detect .form-label { margin: 0; }
 
 /* Fila Back | Continue */
-<<<<<<< HEAD
-.app-step-detect .app-nav-buttons { margin-top: .4rem; }
-=======
 .app-step-detect .app-nav-buttons { margin-top: .5rem; }
->>>>>>> 07d3ca69
 .app-step-detect .app-nav-buttons [data-testid="stHorizontalBlock"] {
     gap: .6rem !important;
 }
@@ -258,11 +241,7 @@
 }
 
 .app-step-detect [data-testid="stHorizontalBlock"] {
-<<<<<<< HEAD
-    margin-top: .15rem !important;
-=======
     margin-top: .2rem !important;
->>>>>>> 07d3ca69
     align-items: center !important;
 }
 
@@ -277,11 +256,7 @@
 }
 
 .app-step-detect .app-nav-buttons {
-<<<<<<< HEAD
-    margin-top: .4rem;
-=======
     margin-top: .5rem;
->>>>>>> 07d3ca69
 }
 
 .app-step-detect .app-nav-buttons [data-testid="stHorizontalBlock"] {
@@ -338,14 +313,8 @@
 
 /* Alertas (success/info) compactas tras Auto-Detect */
 .app-step-detect .stAlert {
-<<<<<<< HEAD
-    margin-top: .25rem;
-    margin-bottom: .3rem;
-    padding: .5rem .75rem;
-=======
     margin-top: .35rem;
     margin-bottom: .4rem;
->>>>>>> 07d3ca69
 }
 
 /*
