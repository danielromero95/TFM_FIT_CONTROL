--- conflicted
+++ resolved
@@ -43,19 +43,9 @@
     min-height: 38px;
 }
 
-<<<<<<< HEAD
-.app-button-wrapper {
-    width: 100%;
-    display: flex;
-}
-
-.app-button {
-    width: 100%;
-=======
 /* Target the Streamlit button that follows our marker */
 .btn-danger + div .stButton > button,
 .btn-danger + div button {
->>>>>>> a99073fb
     border-radius: 12px !important;
     min-height: 40px;
     min-width: 140px;
@@ -72,18 +62,6 @@
     background: transparent !important;
     color: #ef4444 !important;
     border: 1px solid rgba(239, 68, 68, .6) !important;
-<<<<<<< HEAD
-    box-shadow: none !important;
-}
-
-.app-button--back:hover {
-    background: rgba(239, 68, 68, .1) !important;
-    border-color: rgba(239, 68, 68, .9) !important;
-    transform: translateY(-1px);
-}
-
-.app-button--continue {
-=======
     transition: background .15s ease, border-color .15s ease, transform .15s ease, box-shadow .15s ease;
 }
 .btn-danger + div .stButton > button:hover,
@@ -98,33 +76,21 @@
     border-radius: 12px !important;
     min-height: 40px;
     min-width: 140px;
->>>>>>> a99073fb
     background: linear-gradient(135deg, rgba(34, 197, 94, .95), rgba(16, 185, 129, .95)) !important;
     color: #ecfdf5 !important;
     border: 1px solid rgba(34, 197, 94, .8) !important;
     box-shadow: 0 12px 24px rgba(16, 185, 129, .35);
-<<<<<<< HEAD
-}
-
-.app-button--continue:hover {
-=======
     transition: transform .15s ease, box-shadow .15s ease;
 }
 .btn-success + div .stButton > button:hover,
 .btn-success + div button:hover {
->>>>>>> a99073fb
     transform: translateY(-1px);
     box-shadow: 0 16px 28px rgba(16, 185, 129, .45);
 }
 
-<<<<<<< HEAD
-.app-button--disabled,
-.app-button:disabled {
-=======
 /* Disabled state */
 .btn-danger + div .stButton > button[disabled],
 .btn-success + div .stButton > button[disabled] {
->>>>>>> a99073fb
     opacity: .55 !important;
     transform: none !important;
     box-shadow: none !important;
