from __future__ import annotations

import time
from pathlib import Path
from queue import Empty
from typing import Optional

from concurrent.futures import CancelledError

import cv2
import streamlit as st

from src.ui.state import Step, get_state, go_to
from src.ui_controller.analysis_controller import (
    RunHandle,
    cancel_run,
    get_progress_queue,
    poll_progress,
    start_run,
)
from src.ui_controller.progress import phase_for
from ..utils import ensure_video_path, prepare_pipeline_inputs, step_container


def _running_step() -> None:
    with step_container("running"):
        st.markdown("### 4. Running the analysis")
        progress_queue = get_progress_queue()

        # Live preview (debug) apagado por defecto.
        SHOW_LIVE_PREVIEW = False
        preview_placeholder = st.empty() if SHOW_LIVE_PREVIEW else None
        preview_stats_placeholder = st.empty() if SHOW_LIVE_PREVIEW else None

        def _drain_progress_queue() -> None:
            while True:
                try:
                    progress_queue.get_nowait()
                except Empty:
                    break

        def _make_handle(run_id: Optional[str], future) -> Optional[RunHandle]:
            if run_id and future:
                return RunHandle(run_id=run_id, future=future)
            return None

        state = get_state()
        if state.analysis_future and state.analysis_future.done():
            state.analysis_future = None
            try:
                st.rerun()
            except Exception:
                st.experimental_rerun()
            return

        cancel_disabled = not state.analysis_future or state.analysis_future.done()
        if st.button("Cancel analysis", disabled=cancel_disabled):
            handle = _make_handle(state.run_id, state.analysis_future)
            if handle:
                cancel_run(handle)
            state.run_id = None
            state.last_run_success = False
            state.pipeline_error = "Analysis canceled by the user."
            state.preview_enabled = False

        debug_enabled = bool((state.configure_values or {}).get("debug_video", True))

        state.last_run_success = False

        ensure_video_path()
        state = get_state()
        if not state.video_path:
            state.pipeline_error = "The video to process was not found."
            state.preview_enabled = False
            go_to(Step.RESULTS)
            try:
                st.rerun()
            except Exception:
                st.experimental_rerun()
            return

        if state.analysis_future is None:
            try:
                video_path, cfg, prefetched_detection = prepare_pipeline_inputs(state)
            except ValueError as exc:
                state.pipeline_error = str(exc)
                state.preview_enabled = False
                go_to(Step.RESULTS)
                try:
                    st.rerun()
                except Exception:
                    st.experimental_rerun()
                return

            state.pipeline_error = None
            state.report = None
            state.count_path = None
            state.metrics_path = None
            state.cfg_fingerprint = None
            state.progress_value_from_cb = 0
            state.phase_text_from_cb = phase_for(0, debug_enabled=debug_enabled)
            # Asegura que el estado de preview arranca deshabilitado
            state.preview_enabled = False
            state.preview_frame_count = 0
            state.preview_last_ts_ms = 0.0

            _drain_progress_queue()

            # Define callback solo si queremos mostrar preview en vivo
            def _preview_callback(frame_bgr, frame_idx: int, ts_ms: float) -> None:
                if not SHOW_LIVE_PREVIEW:
                    return
                try:
                    frame_rgb = cv2.cvtColor(frame_bgr, cv2.COLOR_BGR2RGB)
                except Exception:
                    frame_rgb = frame_bgr
                try:
<<<<<<< HEAD
                    preview_placeholder.image(
                        frame_rgb, width='stretch', channels="RGB"
                    )
=======
                    if preview_placeholder is not None:
                        preview_placeholder.image(
                            frame_rgb, width="stretch", channels="RGB"
                        )
>>>>>>> 4f0d45e4
                    seconds = ts_ms / 1000.0 if ts_ms else 0.0
                    fps_display = (frame_idx + 1) / seconds if seconds > 0 else 0.0
                    if preview_stats_placeholder is not None:
                        preview_stats_placeholder.caption(
                            f"Frame {frame_idx + 1} • {fps_display:.1f} FPS"
                        )
                    state_ref = get_state()
                    state_ref.preview_frame_count = frame_idx + 1
                    state_ref.preview_last_ts_ms = float(ts_ms)
                except Exception:
                    pass

            preview_fps_value = getattr(getattr(cfg, "debug", object()), "preview_fps", state.preview_fps)
            handle = start_run(
                video_path=video_path,
                cfg=cfg,
                prefetched_detection=prefetched_detection,
                debug_enabled=debug_enabled,
                # No enviar callback si el preview está desactivado
                preview_callback=(_preview_callback if SHOW_LIVE_PREVIEW else None),
                preview_fps=(preview_fps_value if SHOW_LIVE_PREVIEW else None),
            )
            state.preview_enabled = bool(SHOW_LIVE_PREVIEW)
            if SHOW_LIVE_PREVIEW:
                state.preview_fps = float(preview_fps_value or state.preview_fps)
            state.run_id = handle.run_id
            state.analysis_future = handle.future
            try:
                st.rerun()
            except Exception:
                st.experimental_rerun()
            return

        future = state.analysis_future
        with st.status("Analyzing video...", expanded=True) as status:
            latest_progress = getattr(state, "progress_value_from_cb", 0)
            latest_phase = getattr(
                state,
                "phase_text_from_cb",
                phase_for(latest_progress, debug_enabled=debug_enabled),
            )
            bar = st.progress(latest_progress)
            progress_message = status.empty()

            status.update(
                label=f"Analyzing video... {latest_progress}%",
                state="running",
                expanded=True,
            )
            bar.progress(latest_progress)
            progress_message.markdown(
                f"**Current phase:** {latest_phase} ({latest_progress}%)"
            )

            while future and not future.done():
                state = get_state()
                if (
                    SHOW_LIVE_PREVIEW
                    and state.preview_enabled
                    and state.preview_frame_count
                    and state.preview_last_ts_ms
                ):
                    seconds = state.preview_last_ts_ms / 1000.0 if state.preview_last_ts_ms else 0.0
                    fps_display = state.preview_frame_count / seconds if seconds > 0 else 0.0
                    if preview_stats_placeholder is not None:
                        preview_stats_placeholder.caption(
                            f"Frame {state.preview_frame_count} • {fps_display:.1f} FPS"
                        )
                if state.run_id is None:
                    state.report = None
                    state.count_path = None
                    state.metrics_path = None
                    state.cfg_fingerprint = None
                    state.last_run_success = False
                    state.progress_value_from_cb = latest_progress
                    state.phase_text_from_cb = latest_phase
                    state.analysis_future = None
                    state.pipeline_error = "Analysis canceled by the user."
                    state.preview_enabled = False
                    go_to(Step.RESULTS)
                    _drain_progress_queue()
                    try:
                        st.rerun()
                    except Exception:
                        st.experimental_rerun()
                    return

                current_future = state.analysis_future
                if current_future is None:
                    break

                handle = _make_handle(state.run_id, current_future)
                if handle:
                    latest_progress, latest_phase = poll_progress(
                        handle,
                        latest_progress,
                        debug_enabled=debug_enabled,
                    )
                    state.progress_value_from_cb = latest_progress
                    state.phase_text_from_cb = latest_phase

                status.update(
                    label=f"Analyzing video... {latest_progress}%",
                    state="running",
                    expanded=True,
                )
                bar.progress(latest_progress)
                progress_message.markdown(
                    f"**Current phase:** {latest_phase} ({latest_progress}%)"
                )
                time.sleep(0.2)
                future = state.analysis_future

            state = get_state()
            current_future = state.analysis_future
            if not current_future:
                latest_phase = "Canceled"
                state.pipeline_error = "Analysis canceled by the user."
                state.report = None
                state.count_path = None
                state.metrics_path = None
                state.cfg_fingerprint = None
                state.last_run_success = False
                state.progress_value_from_cb = latest_progress
                state.phase_text_from_cb = latest_phase
                state.preview_enabled = False
                status.update(label="Analysis canceled", state="error", expanded=True)
                bar.progress(latest_progress)
                progress_message.markdown(
                    f"**Current phase:** {latest_phase} ({latest_progress}%)"
                )
                _drain_progress_queue()
                state.run_id = None
                go_to(Step.RESULTS)
                try:
                    st.rerun()
                except Exception:
                    st.experimental_rerun()
                return

        handle = _make_handle(state.run_id, current_future)
        try:
            if handle:
                latest_progress, latest_phase = poll_progress(
                    handle,
                    latest_progress,
                    debug_enabled=debug_enabled,
                )
                state.progress_value_from_cb = latest_progress
                state.phase_text_from_cb = latest_phase

            try:
                completed_run_id, report = current_future.result()
                _drain_progress_queue()
            except CancelledError:
                latest_phase = "Canceled"
                state.pipeline_error = "Analysis canceled by the user."
                state.report = None
                state.count_path = None
                state.metrics_path = None
                state.cfg_fingerprint = None
                state.last_run_success = False
                state.progress_value_from_cb = latest_progress
                state.phase_text_from_cb = latest_phase
                state.run_id = None
                state.preview_enabled = False
                status.update(label="Analysis canceled", state="error", expanded=True)
                bar.progress(latest_progress)
                progress_message.markdown(
                    f"**Current phase:** {latest_phase} ({latest_progress}%)"
                )
                _drain_progress_queue()
                state.analysis_future = None
                go_to(Step.RESULTS)
                try:
                    st.rerun()
                except Exception:
                    st.experimental_rerun()
                return

            if state.run_id != completed_run_id:
                latest_phase = "Canceled"
                state.pipeline_error = "Analysis canceled by the user."
                state.report = None
                state.count_path = None
                state.metrics_path = None
                state.cfg_fingerprint = None
                state.last_run_success = False
                state.progress_value_from_cb = latest_progress
                state.phase_text_from_cb = latest_phase
                state.run_id = None
                state.preview_enabled = False
                status.update(
                    label="Analysis canceled",
                    state="error",
                    expanded=False,
                )
                bar.progress(latest_progress)
                progress_message.markdown(
                    f"**Current phase:** {latest_phase} ({latest_progress}%)"
                )
                _drain_progress_queue()
                state.analysis_future = None
                go_to(Step.RESULTS)
                try:
                    st.rerun()
                except Exception:
                    st.experimental_rerun()
                return

            state.pipeline_error = None
            state.report = report
            state.cfg_fingerprint = report.stats.config_sha1

            file_errors: list[str] = []
            video_path = state.video_path
            if video_path:
                counts_dir = Path(report.config_used.output.counts_dir)
                poses_dir = Path(report.config_used.output.poses_dir)
                try:
                    counts_dir.mkdir(parents=True, exist_ok=True)
                    poses_dir.mkdir(parents=True, exist_ok=True)
                except OSError as io_exc:
                    file_errors.append(
                        f"Could not prepare output directories: {io_exc}"
                    )

                video_stem = Path(video_path).stem
                try:
                    count_path = counts_dir / f"{video_stem}_count.txt"
                    count_path.write_text(
                        f"{report.repetitions}\n", encoding="utf-8"
                    )
                    state.count_path = str(count_path)
                except OSError as io_exc:
                    state.count_path = None
                    file_errors.append(
                        f"Could not write repetition count: {io_exc}"
                    )

                metrics_df = report.metrics
                if metrics_df is not None:
                    try:
                        metrics_path = poses_dir / f"{video_stem}_metrics.csv"
                        metrics_df.to_csv(metrics_path, index=False)
                        state.metrics_path = str(metrics_path)
                    except OSError as io_exc:
                        state.metrics_path = None
                        file_errors.append(f"Could not write metrics: {io_exc}")
                else:
                    state.metrics_path = None
            else:
                state.count_path = None
                state.metrics_path = None

            latest_progress = 100
            latest_phase = phase_for(100, debug_enabled=debug_enabled)
            state.progress_value_from_cb = latest_progress
            state.phase_text_from_cb = latest_phase
            bar.progress(latest_progress)

            if file_errors:
                state.pipeline_error = "\n".join(file_errors)
                state.last_run_success = False
                status.update(
                    label="Analysis completed with errors",
                    state="error",
                    expanded=True,
                )
            else:
                state.last_run_success = True
                status.update(
                    label="Analysis completed!",
                    state="complete",
                    expanded=False,
                )

            progress_message.markdown(
                f"**Current phase:** {latest_phase} ({latest_progress}%)"
            )
        except Exception as exc:
            state.pipeline_error = f"Error in analysis thread: {exc}"
            state.report = None
            state.count_path = None
            state.metrics_path = None
            state.cfg_fingerprint = None
            state.progress_value_from_cb = latest_progress
            state.phase_text_from_cb = latest_phase
            state.last_run_success = False
            state.preview_enabled = False
            status.update(label="Analysis error", state="error", expanded=True)
        finally:
            _drain_progress_queue()
            state = get_state()
            state.run_id = None
            if state.analysis_future is current_future:
                state.analysis_future = None
                go_to(Step.RESULTS)
            try:
                st.rerun()
            except Exception:
                st.experimental_rerun()
            return<|MERGE_RESOLUTION|>--- conflicted
+++ resolved
@@ -115,16 +115,12 @@
                 except Exception:
                     frame_rgb = frame_bgr
                 try:
-<<<<<<< HEAD
-                    preview_placeholder.image(
-                        frame_rgb, width='stretch', channels="RGB"
-                    )
-=======
+
                     if preview_placeholder is not None:
                         preview_placeholder.image(
                             frame_rgb, width="stretch", channels="RGB"
                         )
->>>>>>> 4f0d45e4
+
                     seconds = ts_ms / 1000.0 if ts_ms else 0.0
                     fps_display = (frame_idx + 1) / seconds if seconds > 0 else 0.0
                     if preview_stats_placeholder is not None:
