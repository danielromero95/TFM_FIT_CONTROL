--- conflicted
+++ resolved
@@ -62,13 +62,7 @@
 
     cfg.faults.low_thresh = float(cfg_values.get("low", CONFIG_DEFAULTS["low"]))
     cfg.faults.high_thresh = float(cfg_values.get("high", CONFIG_DEFAULTS["high"]))
-<<<<<<< HEAD
-    thresholds_enable = bool(cfg_values.get("thresholds_enable", True))
-    cfg.counting.enforce_low_thresh = thresholds_enable
-    cfg.counting.enforce_high_thresh = thresholds_enable
-=======
     cfg.counting.enforce_high_thresh = bool(cfg_values.get("strict_high", True))
->>>>>>> f93f6092
     cfg.video.target_fps = float(cfg_values.get("target_fps", CONFIG_DEFAULTS["target_fps"]))
     cfg.pose.model_complexity = int(
         cfg_values.get("model_complexity", CONFIG_DEFAULTS["model_complexity"])
