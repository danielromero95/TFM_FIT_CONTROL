from __future__ import annotations

import streamlit as st

from src.ui.metrics_catalog import human_metric_name, metric_base_description
from src.ui.state import CONFIG_DEFAULTS, DEFAULT_EXERCISE_LABEL, Step, get_state, go_to
from src.ui.steps.detect import EXERCISE_TO_CONFIG
from ..utils import step_container


def _primary_candidates_for(ex_key: str) -> list[str]:
    return {
        "squat": ["left_knee", "right_knee"],
        "bench_press": ["left_elbow", "right_elbow"],
        "deadlift": ["left_hip", "right_hip"],
    }.get(ex_key, [])


def _configure_step(*, disabled: bool = False, show_actions: bool = True) -> None:
    with step_container("configure"):
        st.markdown("### 3. Configure the analysis")
        state = get_state()
        stored_cfg = state.configure_values
        if stored_cfg is None:
            cfg_values = CONFIG_DEFAULTS.copy()
        else:
            cfg_values = {**CONFIG_DEFAULTS, **dict(stored_cfg)}
        cfg_values["use_crop"] = True

        col1, col2 = st.columns(2)
        with col1:
            low = st.number_input(
                "Lower threshold (°)",
                min_value=0,
                max_value=180,
                value=int(cfg_values.get("low", CONFIG_DEFAULTS["low"])),
                disabled=disabled,
                key="cfg_low",
            )
        with col2:
<<<<<<< HEAD
            high_col, enable_col = st.columns([2, 1])
=======
            high_col, strict_col = st.columns([2, 1])
>>>>>>> f93f6092
            with high_col:
                high = st.number_input(
                    "Upper threshold (°)",
                    min_value=0,
                    max_value=180,
                    value=int(cfg_values.get("high", CONFIG_DEFAULTS["high"])),
                    disabled=disabled,
                    key="cfg_high",
                )
<<<<<<< HEAD
            with enable_col:
                thresholds_enable = st.checkbox(
                    "Enable",
                    value=bool(
                        cfg_values.get(
                            "thresholds_enable", CONFIG_DEFAULTS["thresholds_enable"]
                        )
                    ),
                    disabled=disabled,
                    key="cfg_thresholds_enable",
                    help="Use both lower and upper thresholds as filters when counting reps.",
=======
            with strict_col:
                strict_high = st.checkbox(
                    "Strict upper threshold",
                    value=bool(cfg_values.get("strict_high", CONFIG_DEFAULTS["strict_high"])),
                    disabled=disabled,
                    key="cfg_strict_high",
                    help="Use the upper threshold as a filter; turn off to ignore it while counting reps.",
>>>>>>> f93f6092
                )

        # Primary angle is auto-selected downstream; show as read-only
        chosen_primary = None
        if state.step == Step.RESULTS and state.report is not None and getattr(
            state.report, "stats", None
        ):
            chosen_primary = getattr(state.report.stats, "primary_angle", None)

        exercise_label = state.exercise or DEFAULT_EXERCISE_LABEL
        ex_key = EXERCISE_TO_CONFIG.get(
            exercise_label, EXERCISE_TO_CONFIG.get(DEFAULT_EXERCISE_LABEL, "squat")
        )
        candidates = _primary_candidates_for(ex_key)
        primary_display_value = (
            str(chosen_primary) if chosen_primary else (" / ".join(candidates) if candidates else "auto")
        )

        st.text_input(
            "Primary angle (auto)",
            value=primary_display_value,
            disabled=True,
            key="cfg_primary_angle",
        )

        candidate_labels = [human_metric_name(metric) for metric in candidates]
        if len(candidate_labels) > 1:
            readable_candidates = ", ".join(candidate_labels[:-1]) + f" and {candidate_labels[-1]}"
        elif candidate_labels:
            readable_candidates = candidate_labels[0]
        else:
            readable_candidates = "the available primary angles"

        st.caption(
            "We’ll automatically pick the most reliable primary angle for rep counting "
            f"from {readable_candidates}, prioritizing visibility, stability, and overall signal quality."
        )

        if chosen_primary:
            chosen_label = human_metric_name(chosen_primary)
            st.caption(
                f"Primary angle used for rep counting: **{chosen_label}** (auto-selected for the cleanest signal)."
            )
            primary_desc = metric_base_description(chosen_primary, exercise_label)
            if primary_desc:
                st.caption(primary_desc)

        debug_video = st.checkbox(
            "Generate debug video",
            value=bool(cfg_values.get("debug_video", CONFIG_DEFAULTS["debug_video"])),
            disabled=disabled,
            key="cfg_debug_video",
        )

        col_fps, col_complexity = st.columns(2)
        with col_fps:
            target_fps = st.number_input(
                "Target FPS",
                min_value=1,
                max_value=60,
                value=int(cfg_values.get("target_fps", CONFIG_DEFAULTS["target_fps"])),
                disabled=disabled,
                key="cfg_target_fps",
                help=(
                    "Frames per second used during processing.\n\n"
                    "Lower values reduce processing time while higher values capture more motion detail but may take longer."
                ),
            )
        with col_complexity:
            complexity_options = [0, 1, 2]
            stored_complexity = int(
                cfg_values.get("model_complexity", CONFIG_DEFAULTS["model_complexity"])
            )
            selected_index = complexity_options.index(stored_complexity) if stored_complexity in complexity_options else 0
            model_complexity = st.selectbox(
                "Pose model complexity",
                options=complexity_options,
                index=selected_index,
                disabled=disabled,
                key="cfg_model_complexity",
                help=(
                    "Higher complexity improves pose quality at the cost of speed.\n\n"
                    "0 = fastest with lower accuracy.\n\n"
                    "1 = balanced.\n\n"
                    "2 = most accurate but heavier."
                ),
            )

        current_values = {
            "low": float(low),
            "high": float(high),
<<<<<<< HEAD
            "thresholds_enable": bool(thresholds_enable),
=======
            "strict_high": bool(strict_high),
>>>>>>> f93f6092
            "primary_angle": "auto",
            "debug_video": bool(debug_video),
            "use_crop": True,
            "target_fps": float(target_fps),
            "model_complexity": int(model_complexity),
        }
        if not disabled:
            state.configure_values = current_values

        if show_actions and not disabled:
            run_active = bool(state.analysis_future and not state.analysis_future.done())
            col_back, col_forward = st.columns(2)
            with col_back:
                st.markdown('<div class="btn--back">', unsafe_allow_html=True)
                back_clicked = st.button(
                    "Back",
                    key="configure_back",
                    disabled=run_active,
                    width='stretch',
                )
                st.markdown('</div>', unsafe_allow_html=True)
                if back_clicked:
                    go_to(Step.DETECT)
            with col_forward:
                st.markdown('<div class="btn--continue">', unsafe_allow_html=True)
                forward_clicked = st.button(
                    "Continue",
                    key="configure_continue",
                    disabled=run_active,
                    width='stretch',
                )
                st.markdown('</div>', unsafe_allow_html=True)
                if forward_clicked:
                    state.configure_values = current_values
                    go_to(Step.RUNNING)
                    try:
                        st.rerun()
                    except Exception:
                        st.experimental_rerun()<|MERGE_RESOLUTION|>--- conflicted
+++ resolved
@@ -38,11 +38,7 @@
                 key="cfg_low",
             )
         with col2:
-<<<<<<< HEAD
-            high_col, enable_col = st.columns([2, 1])
-=======
             high_col, strict_col = st.columns([2, 1])
->>>>>>> f93f6092
             with high_col:
                 high = st.number_input(
                     "Upper threshold (°)",
@@ -52,19 +48,6 @@
                     disabled=disabled,
                     key="cfg_high",
                 )
-<<<<<<< HEAD
-            with enable_col:
-                thresholds_enable = st.checkbox(
-                    "Enable",
-                    value=bool(
-                        cfg_values.get(
-                            "thresholds_enable", CONFIG_DEFAULTS["thresholds_enable"]
-                        )
-                    ),
-                    disabled=disabled,
-                    key="cfg_thresholds_enable",
-                    help="Use both lower and upper thresholds as filters when counting reps.",
-=======
             with strict_col:
                 strict_high = st.checkbox(
                     "Strict upper threshold",
@@ -72,7 +55,6 @@
                     disabled=disabled,
                     key="cfg_strict_high",
                     help="Use the upper threshold as a filter; turn off to ignore it while counting reps.",
->>>>>>> f93f6092
                 )
 
         # Primary angle is auto-selected downstream; show as read-only
@@ -164,11 +146,7 @@
         current_values = {
             "low": float(low),
             "high": float(high),
-<<<<<<< HEAD
-            "thresholds_enable": bool(thresholds_enable),
-=======
             "strict_high": bool(strict_high),
->>>>>>> f93f6092
             "primary_angle": "auto",
             "debug_video": bool(debug_video),
             "use_crop": True,
