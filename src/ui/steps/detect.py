from __future__ import annotations

from typing import Dict, List, Tuple

import streamlit as st

from src.core.types import ExerciseType
from src.exercise_detection.exercise_detector import detect_exercise
from src.ui.state import DEFAULT_EXERCISE_LABEL, Step, get_state, go_to, safe_rerun
from src.ui.video import render_uniform_video


def _exercise_display_name(ex_type: ExerciseType) -> str:
    return ex_type.value.replace("_", " ").title()


EXERCISE_ITEMS: List[Tuple[str, str]] = [
    (_exercise_display_name(ex_type), ex_type.value)
    for ex_type in ExerciseType
    if ex_type is not ExerciseType.UNKNOWN
]
EX_LABELS: List[str] = [""] + [label for (label, _) in EXERCISE_ITEMS]
EX_TO_KEY: Dict[str, str] = {label: key for (label, key) in EXERCISE_ITEMS}
# Mapear Auto-Detect a un ejercicio real para no romper el pipeline.
EXERCISE_TO_CONFIG: Dict[str, str] = {DEFAULT_EXERCISE_LABEL: ExerciseType.SQUAT.value} | EX_TO_KEY

VIEW_LABELS = ["", "Front", "Lateral"]

EX_WIDGET_KEY = "detect_exercise_value"
VIEW_WIDGET_KEY = "detect_view_value"


def _detect_step() -> None:
    st.markdown('<div class="app-step app-step-detect">', unsafe_allow_html=True)
    st.markdown("### 2. Detect the exercise")

    state = get_state()
    video_path = state.video_path

    # --- Video: ancho completo, altura fija más pequeña y sin espacio inferior
    if video_path:
        render_uniform_video(
            str(video_path),
            key="detect_video",
            bottom_margin=0.0,
            fixed_height_px=320,  # ↓ antes 400
        )

    # --- Valor actual desde AppState (NO tocar session_state de los widgets)
    # Exercise: vacío si está en Auto-Detect
    current_ex_label = "" if (state.exercise == DEFAULT_EXERCISE_LABEL) else (state.exercise or "")
    # View: convertir 'front'/'side' a etiqueta
    view_key_to_label = {"front": "Front", "side": "Lateral"}
    current_view_label = view_key_to_label.get(getattr(state, "view", "") or "", "")

    # --- Auto-Detect (actualiza AppState y NO st.session_state de los widgets)
    st.markdown('<div class="autodetect-btn">', unsafe_allow_html=True)
    autodetect_clicked = st.button("Auto-Detect", key="btn_autodetect", use_container_width=True)
    st.markdown("</div>", unsafe_allow_html=True)

    if autodetect_clicked:
        if not video_path:
            st.warning("Please upload a video first.")
        else:
            with st.spinner("Detecting exercise…"):
                try:
                    label_key, detected_view, confidence = detect_exercise(str(video_path))
                except Exception as exc:
                    st.error(f"Automatic exercise detection failed: {exc}")
                else:
                    # Mapear clave → etiqueta visible
                    detected_label = next((lbl for (lbl, key) in EXERCISE_ITEMS if key == label_key), "")
                    view_label = {"front": "Front", "side": "Lateral"}.get(detected_view, "")

                    # Persistir SOLO en AppState
                    state.exercise = detected_label or DEFAULT_EXERCISE_LABEL
                    state.view = detected_view if view_label else ""
                    state.detect_result = {
                        "label": label_key,
                        "view": detected_view or "",
                        "confidence": float(confidence),
                    }

                    # Actualizar "current_*" para que el select se pinte ya con el nuevo valor
                    current_ex_label = detected_label or ""
                    current_view_label = view_label or ""

                    # Fuerza refresco de widgets SIN tocar session_state:
                    state.ui_rev += 1

                    if current_ex_label and current_view_label:
<<<<<<< HEAD
                        st.success(
                            f"Detected: **{current_ex_label}** — **{current_view_label}** view "
                            f"({float(confidence):.0%} confidence)."
                        )
=======
                        st.success(f"Detected: **{current_ex_label}** — **{current_view_label}** view.")
>>>>>>> 07d3ca69

    # --- Form rows (usar index derivado del estado; NO escribir a session_state)
    # Claves versionadas para recrear selectboxes tras Auto-Detect
    ex_key = f"{EX_WIDGET_KEY}_{state.ui_rev}"
    view_key = f"{VIEW_WIDGET_KEY}_{state.ui_rev}"

    # Exercise row
    row1c1, row1c2 = st.columns([1, 2], gap="small")
    with row1c1:
        st.markdown('<div class="form-label">Exercise</div>', unsafe_allow_html=True)
    with row1c2:
        ex_index = EX_LABELS.index(current_ex_label) if current_ex_label in EX_LABELS else 0
        selected_exercise = st.selectbox(
            "Exercise",
            options=EX_LABELS,
            index=ex_index,
            key=ex_key,  # clave versionada; no usamos session_state
            label_visibility="collapsed",
        )

    # View row
    row2c1, row2c2 = st.columns([1, 2], gap="small")
    with row2c1:
        st.markdown('<div class="form-label">View</div>', unsafe_allow_html=True)
    with row2c2:
        view_index = VIEW_LABELS.index(current_view_label) if current_view_label in VIEW_LABELS else 0
        selected_view = st.selectbox(
            "View",
            options=VIEW_LABELS,
            index=view_index,
            key=view_key,  # idem
            label_visibility="collapsed",
        )

    # --- Persistir selección manual en AppState
    state.exercise = selected_exercise or DEFAULT_EXERCISE_LABEL
    state.view = {"Front": "front", "Lateral": "side"}.get(selected_view or "", "")
    if state.detect_result:
        new_label_key = EX_TO_KEY.get(selected_exercise)
        if new_label_key:
            state.detect_result["label"] = new_label_key
        if state.view:
            state.detect_result["view"] = state.view

    # --- Navegación: Back | Continue
    st.markdown('<div class="app-nav-buttons">', unsafe_allow_html=True)
    back_col, continue_col = st.columns(2, gap="small")
    with back_col:
        if st.button("Back", key="detect_back", use_container_width=True):
            state.detect_result = None
            go_to(Step.UPLOAD)
            safe_rerun()
    with continue_col:
        can_continue = bool(selected_exercise and selected_view)
        if st.button("Continue", key="detect_continue", use_container_width=True, disabled=not can_continue):
            go_to(Step.CONFIGURE)
            safe_rerun()
    st.markdown("</div>", unsafe_allow_html=True)

    st.markdown("</div>", unsafe_allow_html=True)
<|MERGE_RESOLUTION|>--- conflicted
+++ resolved
@@ -89,14 +89,7 @@
                     state.ui_rev += 1
 
                     if current_ex_label and current_view_label:
-<<<<<<< HEAD
-                        st.success(
-                            f"Detected: **{current_ex_label}** — **{current_view_label}** view "
-                            f"({float(confidence):.0%} confidence)."
-                        )
-=======
                         st.success(f"Detected: **{current_ex_label}** — **{current_view_label}** view.")
->>>>>>> 07d3ca69
 
     # --- Form rows (usar index derivado del estado; NO escribir a session_state)
     # Claves versionadas para recrear selectboxes tras Auto-Detect
