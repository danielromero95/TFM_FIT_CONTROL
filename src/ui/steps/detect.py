--- conflicted
+++ resolved
@@ -13,16 +13,12 @@
     go_to,
     safe_rerun,
 )
-<<<<<<< HEAD
-from src.ui.video import render_uniform_video
-=======
 from src.ui.video import (
     PortraitPreview,
     detect_video_orientation,
     generate_portrait_preview,
     render_uniform_video,
 )
->>>>>>> dad41453
 
 
 def _exercise_display_name(ex_type: ExerciseType) -> str:
@@ -44,14 +40,8 @@
 FALLBACK_MANUAL_CONFIG = next((key for (_, key) in EXERCISE_CHOICES if key), "squat")
 EXERCISE_WIDGET_KEY = "exercise_select_value"
 
-<<<<<<< HEAD
-VIEW_EMPTY_LABEL = ""
-VIEW_CHOICES: List[Tuple[str, str]] = [
-    (VIEW_EMPTY_LABEL, "unknown"),
-=======
 VIEW_CHOICES: List[Tuple[str, str]] = [
     ("Auto-Detect", "auto"),
->>>>>>> dad41453
     ("Front View", "front"),
     ("Lateral View", "lateral"),
 ]
@@ -60,15 +50,12 @@
 KEY_TO_VIEW_LABEL: Dict[str, str] = {key: lbl for (lbl, key) in VIEW_CHOICES}
 VIEW_WIDGET_KEY = "view_select_value"
 
-<<<<<<< HEAD
-=======
 ORIENTATION_DISPLAY = {
     "horizontal": ("Horizontal video", "horizontal"),
     "vertical": ("Vertical video", "vertical"),
     "unknown": ("Orientation unknown", "unknown"),
 }
 
->>>>>>> dad41453
 
 def _view_display(key: str | None) -> str:
     normalized = (key or "").strip().lower()
@@ -76,11 +63,8 @@
         return "Front View"
     if normalized in ("side", "lateral"):
         return "Lateral View"
-<<<<<<< HEAD
-=======
     if normalized in ("auto",):
         return "Auto-Detect"
->>>>>>> dad41453
     if not normalized or normalized == "unknown":
         return "Unknown View"
     return normalized.replace("_", " ").title()
@@ -111,118 +95,6 @@
         current_exercise_state = DEFAULT_EXERCISE_LABEL
         state.exercise = current_exercise_state
 
-<<<<<<< HEAD
-    default_ui_exercise = (
-        current_exercise_state
-        if current_exercise_state in EXERCISE_LABELS
-        else EXERCISE_EMPTY_LABEL
-    )
-
-    session_exercise = st.session_state.get(EXERCISE_WIDGET_KEY)
-    if session_exercise not in EXERCISE_LABELS:
-        session_exercise = default_ui_exercise
-        st.session_state[EXERCISE_WIDGET_KEY] = session_exercise
-
-    detected_view_label = VIEW_LABELS[0]
-    if detect_result and detect_result.get("view"):
-        detected_view_key = str(detect_result.get("view", "")).lower()
-        detected_view_label = KEY_TO_VIEW_LABEL.get(detected_view_key, detected_view_label)
-
-    if detect_result and not detect_result.get("accepted"):
-        st.session_state[VIEW_WIDGET_KEY] = detected_view_label
-    else:
-        session_view = st.session_state.get(VIEW_WIDGET_KEY)
-        if session_view not in VIEW_LABELS:
-            st.session_state[VIEW_WIDGET_KEY] = detected_view_label
-
-    session_view_label = st.session_state.get(VIEW_WIDGET_KEY, VIEW_LABELS[0])
-    if session_view_label not in VIEW_LABELS:
-        session_view_label = VIEW_LABELS[0]
-        st.session_state[VIEW_WIDGET_KEY] = session_view_label
-
-    if video_path:
-        render_uniform_video(
-            str(video_path),
-            key="detect_video",
-            bottom_margin=0.0,
-            max_width=None,
-            viewport_height=360,
-        )
-    else:
-        st.info("Upload a workout video to enable detection.")
-
-    auto_clicked = st.button(
-        "Auto-Detect",
-        key="detect_auto",
-        use_container_width=True,
-        type="primary",
-        disabled=not is_active,
-    )
-
-    exercise_label_col, exercise_input_col = st.columns([1, 4], gap="medium")
-    with exercise_label_col:
-        st.markdown('<div class="form-label form-label--inline">Exercise</div>', unsafe_allow_html=True)
-    with exercise_input_col:
-        selected_exercise_label = st.selectbox(
-            "Select exercise",
-            options=EXERCISE_LABELS,
-            index=EXERCISE_LABELS.index(session_exercise),
-            key=EXERCISE_WIDGET_KEY,
-            label_visibility="collapsed",
-            disabled=not is_active,
-        )
-
-    view_label_col, view_input_col = st.columns([1, 4], gap="medium")
-    with view_label_col:
-        st.markdown('<div class="form-label form-label--inline">View</div>', unsafe_allow_html=True)
-    with view_input_col:
-        selected_view_label = st.selectbox(
-            "Select view",
-            options=VIEW_LABELS,
-            index=VIEW_LABELS.index(session_view_label),
-            key=VIEW_WIDGET_KEY,
-            label_visibility="collapsed",
-            disabled=not is_active,
-        )
-
-    state.exercise = (
-        selected_exercise_label if selected_exercise_label else DEFAULT_EXERCISE_LABEL
-    )
-
-    selected_view_key = VIEW_TO_KEY.get(selected_view_label, "unknown")
-
-    detect_result_local = detect_result
-    if state.exercise != DEFAULT_EXERCISE_LABEL and detect_result_local is not None:
-        state.detect_result = None
-        detect_result_local = None
-        detect_result = None
-
-    feedback_container = st.container()
-    if detect_result_local:
-        if detect_result_local.get("error"):
-            feedback_container.error(
-                "Automatic exercise detection failed: "
-                f"{detect_result_local.get('error')}"
-            )
-            feedback_container.info(
-                "You can adjust the selection manually or try detecting again."
-            )
-        else:
-            label_key = detect_result_local.get("label", "unknown")
-            label_display = CONFIG_TO_LABEL.get(
-                label_key,
-                label_key.replace("_", " ").title(),
-            )
-            view_display = _view_display(detect_result_local.get("view"))
-            confidence = float(detect_result_local.get("confidence", 0.0))
-            feedback_container.success(
-                f"Detected exercise: {label_display} – {view_display}"
-                f" ({confidence:.0%} confidence)."
-            )
-            if not detect_result_local.get("accepted"):
-                feedback_container.info(
-                    "Click Continue to accept this detection or choose an exercise manually."
-=======
     session_exercise = st.session_state.get(EXERCISE_WIDGET_KEY)
     if session_exercise not in VALID_EXERCISE_LABELS:
         st.session_state[EXERCISE_WIDGET_KEY] = current_exercise
@@ -352,7 +224,6 @@
                 st.markdown(
                     "<div class='portrait-preview-title'>Portrait preview</div>",
                     unsafe_allow_html=True,
->>>>>>> dad41453
                 )
                 st.image(
                     portrait_preview.image_bytes,
@@ -392,18 +263,11 @@
                     detected_view_key,
                     VIEW_LABELS[0],
                 )
-<<<<<<< HEAD
-            st.session_state[EXERCISE_WIDGET_KEY] = EXERCISE_EMPTY_LABEL
-            state.exercise = DEFAULT_EXERCISE_LABEL
-        safe_rerun()
-
-=======
             st.session_state[EXERCISE_WIDGET_KEY] = DEFAULT_EXERCISE_LABEL
             state.exercise = DEFAULT_EXERCISE_LABEL
         safe_rerun()
 
     st.markdown('<div class="app-nav-buttons-anchor"></div>', unsafe_allow_html=True)
->>>>>>> dad41453
     nav_container = st.container()
     with nav_container:
         back_col, continue_col = st.columns(2, gap="large")
@@ -438,11 +302,7 @@
                             current_exercise_label,
                         )
                         state.exercise_pending_update = mapped_label
-<<<<<<< HEAD
-                        if selected_view_key != "unknown":
-=======
                         if selected_view_key != "auto":
->>>>>>> dad41453
                             detect_result["view"] = selected_view_key
                         detect_result["accepted"] = True
                         go_to(Step.CONFIGURE)
@@ -477,14 +337,6 @@
                                     )
                             safe_rerun()
                 else:
-<<<<<<< HEAD
-                    state.detect_result = {
-                        "label": EXERCISE_TO_CONFIG.get(
-                            current_exercise_label,
-                            FALLBACK_MANUAL_CONFIG,
-                        ),
-                        "view": selected_view_key,
-=======
                     manual_view_value = (
                         selected_view_key if selected_view_key != "auto" else "unknown"
                     )
@@ -494,7 +346,6 @@
                             EXERCISE_TO_CONFIG.get(DEFAULT_EXERCISE_LABEL, "squat"),
                         ),
                         "view": manual_view_value,
->>>>>>> dad41453
                         "confidence": 1.0,
                         "accepted": True,
                         "token": token,
