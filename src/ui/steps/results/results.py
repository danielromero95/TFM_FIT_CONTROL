from __future__ import annotations

import json
import math
from pathlib import Path
from typing import Dict, List, Tuple

import pandas as pd
import streamlit as st

try:
    from scipy.signal import find_peaks
except Exception:
    find_peaks = None  # pragma: no cover

from src.C_repetition_analysis.reps.api import count_repetitions_with_config
from src.pipeline_data import Report, RunStats
from src.ui.metrics_sync.viewer import render_video_with_metrics_sync
from src.ui.state import get_state
from ..utils import step_container


def _metric_descriptions_for(
    ex_str: str,
    low_thr: float | int | None,
    available: list[str],
) -> dict[str, str]:
    low_txt = f"{float(low_thr):.0f}°" if low_thr is not None else "the lower threshold"
    d = {
        "trunk_inclination_deg": "Torso tilt (deg)\nAngle between shoulder–hip line and vertical.",
        "shoulder_width": "Shoulder width (normalized)\nHorizontal distance between shoulders.",
        "foot_separation": "Foot separation (normalized)\nHorizontal distance between ankles/feet.",
    }

    if ex_str == "squat":
        d["left_knee"] = (
            f"Left knee angle (thigh–shank)\nReps counted when the primary knee dips below {low_txt}."
        )
        d["right_knee"] = (
            f"Right knee angle (thigh–shank)\nReps counted when the primary knee dips below {low_txt}."
        )
    elif ex_str == "bench_press":
        d["left_elbow"] = (
            f"Left elbow angle (upper arm–forearm)\nValleys near {low_txt} mark each rep."
        )
        d["right_elbow"] = (
            f"Right elbow angle (upper arm–forearm)\nValleys near {low_txt} mark each rep."
        )
        d["shoulder_width"] += "\nUseful to monitor grip consistency."
    elif ex_str == "deadlift":
        d["left_hip"] = (
            f"Hip angle (torso–thigh, left)\nReps valid when hip angle rises above {low_txt}."
        )
        d["right_hip"] = (
            f"Hip angle (torso–thigh, right)\nReps valid when hip angle rises above {low_txt}."
        )
        d["trunk_inclination_deg"] += "\nUseful to track hip hinge."

    for name in list(available):
        if name.startswith("ang_vel_"):
            base = name.removeprefix("ang_vel_")
            d[name] = f"Angular velocity of {base.replace('_', ' ')} (deg/s)."
        if name.startswith("raw_"):
            base = name.removeprefix("raw_")
            d[name] = (
                f"Raw (uninterpolated) samples of '{base}'.\nMay include gaps from low-visibility frames."
            )

    return {k: v for k, v in d.items() if k in available}


def _compute_rep_intervals(
    metrics_df: pd.DataFrame,
    report: Report,
    stats: RunStats,
    numeric_columns: List[str],
) -> List[Tuple[int, int]]:
    if metrics_df.empty:
        return []

    fps = float(getattr(stats, "fps_effective", 0.0) or 0.0)
    fps = fps if fps > 0 else 1.0

    df = metrics_df.reset_index(drop=True)
    if "frame_idx" in df.columns:
        frame_values = pd.to_numeric(df["frame_idx"], errors="coerce")
        frame_values = frame_values.where(~frame_values.isna(), pd.Series(range(len(df))))
    else:
        frame_values = pd.Series(range(len(df)))

    if frame_values.empty:
        return []

    first_frame = int(frame_values.iloc[0])
    last_frame = int(frame_values.iloc[-1]) if len(frame_values) > 1 else first_frame + 1

    candidate = getattr(stats, "primary_angle", None)
    if not candidate or candidate not in df.columns:
        for fb in ("left_knee", "right_knee"):
            if fb in df.columns:
                candidate = fb
                break
    if not candidate or candidate not in df.columns:
        candidate = numeric_columns[0] if numeric_columns else None
    if not candidate or candidate not in df.columns:
        return []

    valley_indices: List[int] = []
    counting_cfg = getattr(getattr(report, "config_used", None), "counting", None)
    if counting_cfg is not None:
        try:
            _, debug = count_repetitions_with_config(df, counting_cfg, fps)
            valley_indices = list(getattr(debug, "valley_indices", []))
        except Exception:
            valley_indices = []

    if not valley_indices and find_peaks is not None:
        series = pd.to_numeric(df[candidate], errors="coerce").ffill().bfill().to_numpy()
        if series.size:
            prominence = float(getattr(stats, "min_prominence", 0.0) or 0.0)
            prominence_param = None if prominence <= 0 else prominence
            distance_sec = float(getattr(stats, "min_distance_sec", 0.0) or 0.0)
            distance_frames = max(1, int(round(distance_sec * fps)))
            valleys, _ = find_peaks(-series, prominence=prominence_param, distance=distance_frames)
            valley_indices = [int(i) for i in valleys]
            refractory_sec = float(getattr(stats, "refractory_sec", 0.0) or 0.0)
            if refractory_sec > 0 and valley_indices:
                refractory_frames = max(1, int(round(refractory_sec * fps)))
                filtered: List[int] = []
                for idx in valley_indices:
                    if filtered and idx - filtered[-1] < refractory_frames:
                        continue
                    filtered.append(idx)
                valley_indices = filtered

    if not valley_indices:
        return []

    frame_count = len(frame_values)
    valley_frames = []
    for idx in valley_indices:
        pos = min(max(idx, 0), frame_count - 1)
        valley_frames.append(int(frame_values.iloc[pos]))

    valley_frames = sorted(set(valley_frames))
    if not valley_frames:
        return []

    total_frames = max(last_frame, first_frame)
    if total_frames <= first_frame:
        total_frames = first_frame + max(len(df) - 1, 1)

    intervals: List[Tuple[int, int]] = []
    for i, frame in enumerate(valley_frames):
        start_frame = first_frame if i == 0 else int(round((valley_frames[i - 1] + frame) / 2))
        end_frame = total_frames if i == len(valley_frames) - 1 else int(round((frame + valley_frames[i + 1]) / 2))
        start_frame = max(first_frame, start_frame)
        end_frame = max(start_frame, end_frame)
        intervals.append((start_frame, end_frame))
    return intervals


def _results_panel() -> Dict[str, bool]:
    with step_container("results"):
        st.markdown("### 5. Results")
        st.markdown('<div class="results-panel">', unsafe_allow_html=True)

        actions: Dict[str, bool] = {"adjust": False, "reset": False}

        state = get_state()

        if state.pipeline_error:
            st.error("An error occurred during the analysis")
            st.code(str(state.pipeline_error))
        elif state.report is not None:
            report: Report = state.report
            stats: RunStats = report.stats
            repetitions = report.repetitions
            metrics_df = report.metrics
            if metrics_df is not None:
                metrics_df = metrics_df.reset_index(drop=True)

            numeric_columns: List[str] = []
            raw_numeric_columns: List[str] = []
            if metrics_df is not None:
                numeric_candidates = [
                    c
                    for c in metrics_df.columns
                    if metrics_df[c].dtype.kind in "fi" and c != "frame_idx"
                ]
                raw_numeric_columns = [c for c in numeric_candidates if c.startswith("raw_")]
                numeric_columns = [c for c in numeric_candidates if not c.startswith("raw_")]
            metric_options = numeric_columns + raw_numeric_columns

            st.markdown(f"**Detected repetitions:** {repetitions}")

            if state.preview_enabled:
                st.info("El vídeo con landmarks se visualizó durante el análisis.")

            debug_video_enabled = bool((state.configure_values or {}).get("debug_video", True))
            overlay_video_path = getattr(report, "overlay_video_path", None)
            debug_video_path = overlay_video_path or report.debug_video_path

            if metrics_df is not None:
                st.markdown('<div class="results-metrics-block">', unsafe_allow_html=True)
                if metric_options:
                    # Prefer exercise-specific metrics for defaults
                    ex = getattr(stats, "exercise_detected", "")
                    ex_str = getattr(ex, "value", str(ex))
                    preferred_by_ex = {
                        "squat": ["left_knee", "right_knee", "trunk_inclination_deg"],
                        "bench_press": ["left_elbow", "right_elbow", "shoulder_width"],
                        "deadlift": ["left_hip", "right_hip", "trunk_inclination_deg"],
                    }
                    preferred = [m for m in preferred_by_ex.get(ex_str, []) if m in numeric_columns]
                    chosen = getattr(stats, "primary_angle", None)
                    if chosen and chosen in numeric_columns and chosen not in preferred:
                        preferred = [chosen] + preferred
                    default_selection = preferred[:3] or (
                        numeric_columns[:3] if numeric_columns else metric_options[:3]
                    )

                    run_sig = getattr(stats, "config_sha1", "") or ""
                    frames_val = getattr(stats, "frames", None)
                    if frames_val is not None:
                        run_sig = f"{run_sig}-{frames_val}"
                    default_key = f"metrics_default_{run_sig}"

                    if default_key not in st.session_state:
                        st.session_state[default_key] = default_selection

                    widget_key = f"metrics_multiselect_{run_sig}"

                    ex = getattr(stats, "exercise_detected", "")
                    ex_str = getattr(ex, "value", str(ex))
                    low_thr = None
                    try:
                        low_thr = float((state.configure_values or {}).get("low"))
                    except Exception:
                        pass
                    metric_desc = _metric_descriptions_for(ex_str, low_thr, metric_options)
                    primary = getattr(stats, "primary_angle", None)
                    if primary and primary in metric_desc:
                        metric_desc[primary] = f"PRIMARY — {metric_desc[primary]}"

<<<<<<< HEAD
                    container_id = f"vmx-msel-{run_sig}"
                    st.markdown(f'<div id="{container_id}">', unsafe_allow_html=True)

=======
>>>>>>> 60388c90
                    selected_metrics = st.multiselect(
                        "View metrics",
                        options=metric_options,
                        default=st.session_state[default_key],
                        key=widget_key,
<<<<<<< HEAD
                        help="Click/hover the ? next to each metric to read its definition.",
                    )

                    st.markdown("</div>", unsafe_allow_html=True)

                    st.markdown(
                        """
<style>
.vmx-opt-help{position:absolute; right:8px; top:50%; transform:translateY(-50%);
  width:22px;height:22px; display:inline-flex; align-items:center; justify-content:center;
  border-radius:999px; border:1px solid rgba(255,255,255,.18); background:rgba(255,255,255,.06);
  cursor:pointer; font:700 12px/1 system-ui, -apple-system, Segoe UI, Roboto, Arial, sans-serif; color:#e5e7eb;}
.vmx-opt-help:hover{background:rgba(255,255,255,.14)}
.vmx-opt-wrap{position:relative; padding-right:34px !important;}
.vmx-pop{position:fixed; z-index:99999; max-width:320px; background:#111827; color:#e5e7eb;
  border:1px solid rgba(255,255,255,.15); box-shadow:0 12px 24px rgba(0,0,0,.4);
  border-radius:10px; padding:.6rem .75rem; font-size:.875rem;}
.vmx-pop strong{color:#f59e0b;}
</style>
""",
                        unsafe_allow_html=True,
                    )

                    st.markdown(
                        f"""
<script>
(function() {{
  const DESC = {json.dumps(metric_desc).replace("</", "<\\/")};
  const ROOT_ID = {json.dumps(container_id)};
  const PRIMARY = {json.dumps(primary if 'primary' in locals() else None)};

  // Crea popover simple
  function showPop(text, target){
    hidePop();
    const p = document.createElement('div');
    p.className = 'vmx-pop';
    p.innerHTML = text;
    document.body.appendChild(p);
    const r = target.getBoundingClientRect();
    const x = Math.min(window.innerWidth - p.offsetWidth - 8, r.right - 6 - p.offsetWidth);
    const y = r.top + window.scrollY + r.height + 6;
    p.style.left = (x < 8 ? 8 : x) + 'px';
    p.style.top = y + 'px';
    window.__vmxPop = p;
    setTimeout(()=>document.addEventListener('click', hidePop, {once:true}), 0);
  }
  function hidePop(){
    if (window.__vmxPop){ window.__vmxPop.remove(); window.__vmxPop=null; }
  }

  function instrumentOptions(listbox){
    if (!listbox) return;
    const options = listbox.querySelectorAll('[role="option"]');
    options.forEach(opt=>{
      if (opt.__vmxHelp) return;
      opt.__vmxHelp = true;

      // Contenido textual de la opción (etiqueta)
      const label = (opt.textContent || '').trim();
      // BaseWeb mete iconos/checkbox; intentamos localizar el span con el texto
      const textNode = opt.querySelector('div,span');
      if (textNode) textNode.classList.add('vmx-opt-wrap');

      const desc = DESC[label];
      if (!desc) return;

      const btn = document.createElement('button');
      btn.type = 'button';
      btn.className = 'vmx-opt-help';
      btn.title = desc;                // tooltip nativo en hover
      btn.textContent = '?';
      btn.addEventListener('click', (e)=>{
        e.stopPropagation();           // no seleccionar/deseleccionar
        showPop('<div>'+desc.replace(/\\n/g,'<br>')+'</div>', btn);
      }, {passive:true});
      opt.appendChild(btn);

      // Marca PRIMARY en tooltip si aplica
      if (PRIMARY && label === PRIMARY && !/PRIMARY/.test(btn.title)){
        btn.title = 'PRIMARY — ' + btn.title;
      }
    });
  }

  function watch(){
    const root = document.getElementById(ROOT_ID);
    if (!root) return;
    // El menú del multiselect vive en un portal; observamos el documento para capturarlo
    const obs = new MutationObserver(()=>{
      // Busca el listbox más cercano al root cuando el menú está abierto
      const listboxes = document.querySelectorAll('[role="listbox"]');
      listboxes.forEach(lb=>{
        // Filtra por opciones que pertenecen a nuestro selector (coinciden etiquetas conocidas)
        const hasAny = Array.from(lb.querySelectorAll('[role="option"]'))
          .some(o => DESC[(o.textContent||'').trim()]);
        if (hasAny) instrumentOptions(lb);
      });
    });
    obs.observe(document.body, {childList:true, subtree:true});
  }
  // init
  if (document.readyState === 'loading') document.addEventListener('DOMContentLoaded', watch);
  else watch();
})();
</script>
""",
                        unsafe_allow_html=True,
=======
                        help="Hover the legend to read metric definitions.",
>>>>>>> 60388c90
                    )
                    if selected_metrics:
                        rep_intervals = _compute_rep_intervals(
                            metrics_df=metrics_df,
                            report=report,
                            stats=stats,
                            numeric_columns=(numeric_columns if numeric_columns else metric_options),
                        )
                        cfg_vals = state.configure_values or {}
                        thresholds: List[float] = []
                        for key in ("low", "high"):
                            if key not in cfg_vals:
                                continue
                            try:
                                value = float(cfg_vals[key])
                            except (TypeError, ValueError):
                                continue
                            if not math.isfinite(value):
                                continue
                            thresholds.append(value)
                        sync_channel = None
                        if getattr(stats, "config_sha1", None):
                            frames_val = getattr(stats, "frames", None)
                            if frames_val is not None:
                                sync_channel = f"vmx-sync-{stats.config_sha1}-{frames_val}"

                        render_video_with_metrics_sync(
                            video_path=None,
                            metrics_df=metrics_df,
                            selected_metrics=selected_metrics,
                            fps=stats.fps_effective,
                            rep_intervals=rep_intervals,
                            thresholds=thresholds,
                            start_at_s=None,
                            scroll_zoom=True,
                            key="results_video_metrics_sync",
                            max_width_px=720,
                            show_video=False,
                            sync_channel=sync_channel,
                            metric_descriptions=metric_desc,
                        )
                    else:
                        st.info("Select at least one metric to visualize.")
                else:
                    st.info("No numeric metrics available for charting.")
                st.markdown("</div>", unsafe_allow_html=True)
            else:
                st.info("No metrics were generated for this run.")

            stats_rows = [
                {"Field": "CONFIG_SHA1", "Value": stats.config_sha1},
                {"Field": "fps_original", "Value": f"{stats.fps_original:.2f}"},
                {"Field": "fps_effective", "Value": f"{stats.fps_effective:.2f}"},
                {"Field": "frames", "Value": stats.frames},
                {
                    "Field": "exercise_selected",
                    "Value": stats.exercise_selected or "N/A",
                },
                {"Field": "exercise_detected", "Value": stats.exercise_detected},
                {"Field": "view_detected", "Value": stats.view_detected},
                {
                    "Field": "detection_confidence",
                    "Value": f"{stats.detection_confidence:.0%}",
                },
                {"Field": "primary_angle", "Value": stats.primary_angle or "N/A"},
                {"Field": "angle_range_deg", "Value": f"{stats.angle_range_deg:.2f}"},
                {"Field": "min_prominence", "Value": f"{stats.min_prominence:.2f}"},
                {"Field": "min_distance_sec", "Value": f"{stats.min_distance_sec:.2f}"},
                {"Field": "refractory_sec", "Value": f"{stats.refractory_sec:.2f}"},
            ]
            stats_df = pd.DataFrame(stats_rows, columns=["Field", "Value"]).astype({"Value": "string"})

            if metrics_df is not None:
                st.markdown("#### Calculated metrics")
                st.dataframe(metrics_df, width="stretch")

            if stats.warnings:
                st.warning("\n".join(f"• {msg}" for msg in stats.warnings))

            if stats.skip_reason:
                st.error(f"Repetition counting skipped: {stats.skip_reason}")

            eff_path = getattr(report, "effective_config_path", None)
            if eff_path:
                try:
                    eff_bytes = Path(eff_path).read_bytes()
                except Exception:
                    pass
                else:
                    st.download_button(
                        "Download effective config",
                        data=eff_bytes,
                        file_name=Path(eff_path).name,
                        mime="application/json",
                    )

            with st.expander("Run statistics (optional)", expanded=False):
                try:
                    st.dataframe(stats_df, width="stretch")
                except Exception:
                    st.json({row["Field"]: row["Value"] for row in stats_rows})

            if debug_video_enabled and debug_video_path:
                debug_path = Path(debug_video_path)
                download_label = (
                    "Download landmark overlay video"
                    if overlay_video_path
                    else "Download debug video"
                )
                try:
                    debug_bytes = debug_path.read_bytes()
                except FileNotFoundError:
                    st.error("The debug video for download was not found.")
                except OSError as exc:
                    st.error(f"Could not read debug video: {exc}")
                else:
                    st.download_button(
                        download_label,
                        data=debug_bytes,
                        file_name=debug_path.name,
                        mime="video/mp4",
                    )

            if state.metrics_path is not None:
                metrics_data = None
                try:
                    metrics_data = Path(state.metrics_path).read_text(
                        encoding="utf-8"
                    )
                except FileNotFoundError:
                    st.error("The metrics file for download was not found.")
                except OSError as exc:
                    st.error(f"Could not read metrics: {exc}")
                else:
                    st.download_button(
                        "Download metrics",
                        data=metrics_data,
                        file_name=f"{Path(state.video_path).stem}_metrics.csv",
                        mime="text/csv",
                    )

        else:
            st.info("No results found to display.")

        adjust_col, reset_col = st.columns(2)
        with adjust_col:
            st.markdown('<div class="btn--continue">', unsafe_allow_html=True)
            adjust_clicked = st.button("Adjust configuration and re-run", key="results_adjust")
            st.markdown('</div>', unsafe_allow_html=True)
            if adjust_clicked:
                actions["adjust"] = True
        with reset_col:
            st.markdown('<div class="btn--back">', unsafe_allow_html=True)
            reset_clicked = st.button("Back to start", key="results_reset")
            st.markdown('</div>', unsafe_allow_html=True)
            if reset_clicked:
                actions["reset"] = True

        st.markdown("</div>", unsafe_allow_html=True)

        return actions


def _results_summary() -> None:
    with step_container("results"):
        st.markdown("### 4. Run the analysis")
        state = get_state()
        if state.last_run_success:
            st.success("Analysis complete ✅")<|MERGE_RESOLUTION|>--- conflicted
+++ resolved
@@ -243,128 +243,12 @@
                     if primary and primary in metric_desc:
                         metric_desc[primary] = f"PRIMARY — {metric_desc[primary]}"
 
-<<<<<<< HEAD
-                    container_id = f"vmx-msel-{run_sig}"
-                    st.markdown(f'<div id="{container_id}">', unsafe_allow_html=True)
-
-=======
->>>>>>> 60388c90
                     selected_metrics = st.multiselect(
                         "View metrics",
                         options=metric_options,
                         default=st.session_state[default_key],
                         key=widget_key,
-<<<<<<< HEAD
-                        help="Click/hover the ? next to each metric to read its definition.",
-                    )
-
-                    st.markdown("</div>", unsafe_allow_html=True)
-
-                    st.markdown(
-                        """
-<style>
-.vmx-opt-help{position:absolute; right:8px; top:50%; transform:translateY(-50%);
-  width:22px;height:22px; display:inline-flex; align-items:center; justify-content:center;
-  border-radius:999px; border:1px solid rgba(255,255,255,.18); background:rgba(255,255,255,.06);
-  cursor:pointer; font:700 12px/1 system-ui, -apple-system, Segoe UI, Roboto, Arial, sans-serif; color:#e5e7eb;}
-.vmx-opt-help:hover{background:rgba(255,255,255,.14)}
-.vmx-opt-wrap{position:relative; padding-right:34px !important;}
-.vmx-pop{position:fixed; z-index:99999; max-width:320px; background:#111827; color:#e5e7eb;
-  border:1px solid rgba(255,255,255,.15); box-shadow:0 12px 24px rgba(0,0,0,.4);
-  border-radius:10px; padding:.6rem .75rem; font-size:.875rem;}
-.vmx-pop strong{color:#f59e0b;}
-</style>
-""",
-                        unsafe_allow_html=True,
-                    )
-
-                    st.markdown(
-                        f"""
-<script>
-(function() {{
-  const DESC = {json.dumps(metric_desc).replace("</", "<\\/")};
-  const ROOT_ID = {json.dumps(container_id)};
-  const PRIMARY = {json.dumps(primary if 'primary' in locals() else None)};
-
-  // Crea popover simple
-  function showPop(text, target){
-    hidePop();
-    const p = document.createElement('div');
-    p.className = 'vmx-pop';
-    p.innerHTML = text;
-    document.body.appendChild(p);
-    const r = target.getBoundingClientRect();
-    const x = Math.min(window.innerWidth - p.offsetWidth - 8, r.right - 6 - p.offsetWidth);
-    const y = r.top + window.scrollY + r.height + 6;
-    p.style.left = (x < 8 ? 8 : x) + 'px';
-    p.style.top = y + 'px';
-    window.__vmxPop = p;
-    setTimeout(()=>document.addEventListener('click', hidePop, {once:true}), 0);
-  }
-  function hidePop(){
-    if (window.__vmxPop){ window.__vmxPop.remove(); window.__vmxPop=null; }
-  }
-
-  function instrumentOptions(listbox){
-    if (!listbox) return;
-    const options = listbox.querySelectorAll('[role="option"]');
-    options.forEach(opt=>{
-      if (opt.__vmxHelp) return;
-      opt.__vmxHelp = true;
-
-      // Contenido textual de la opción (etiqueta)
-      const label = (opt.textContent || '').trim();
-      // BaseWeb mete iconos/checkbox; intentamos localizar el span con el texto
-      const textNode = opt.querySelector('div,span');
-      if (textNode) textNode.classList.add('vmx-opt-wrap');
-
-      const desc = DESC[label];
-      if (!desc) return;
-
-      const btn = document.createElement('button');
-      btn.type = 'button';
-      btn.className = 'vmx-opt-help';
-      btn.title = desc;                // tooltip nativo en hover
-      btn.textContent = '?';
-      btn.addEventListener('click', (e)=>{
-        e.stopPropagation();           // no seleccionar/deseleccionar
-        showPop('<div>'+desc.replace(/\\n/g,'<br>')+'</div>', btn);
-      }, {passive:true});
-      opt.appendChild(btn);
-
-      // Marca PRIMARY en tooltip si aplica
-      if (PRIMARY && label === PRIMARY && !/PRIMARY/.test(btn.title)){
-        btn.title = 'PRIMARY — ' + btn.title;
-      }
-    });
-  }
-
-  function watch(){
-    const root = document.getElementById(ROOT_ID);
-    if (!root) return;
-    // El menú del multiselect vive en un portal; observamos el documento para capturarlo
-    const obs = new MutationObserver(()=>{
-      // Busca el listbox más cercano al root cuando el menú está abierto
-      const listboxes = document.querySelectorAll('[role="listbox"]');
-      listboxes.forEach(lb=>{
-        // Filtra por opciones que pertenecen a nuestro selector (coinciden etiquetas conocidas)
-        const hasAny = Array.from(lb.querySelectorAll('[role="option"]'))
-          .some(o => DESC[(o.textContent||'').trim()]);
-        if (hasAny) instrumentOptions(lb);
-      });
-    });
-    obs.observe(document.body, {childList:true, subtree:true});
-  }
-  // init
-  if (document.readyState === 'loading') document.addEventListener('DOMContentLoaded', watch);
-  else watch();
-})();
-</script>
-""",
-                        unsafe_allow_html=True,
-=======
                         help="Hover the legend to read metric definitions.",
->>>>>>> 60388c90
                     )
                     if selected_metrics:
                         rep_intervals = _compute_rep_intervals(
