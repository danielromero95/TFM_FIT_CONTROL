"""Vistas responsables de mostrar y exportar los resultados del análisis."""

from __future__ import annotations

import datetime
import html
import io
import json
import math
import zipfile
from dataclasses import fields
from enum import Enum
from pathlib import Path
from typing import Dict, List, Tuple

import altair as alt
import pandas as pd
import streamlit as st

try:
    from scipy.signal import find_peaks
except Exception:
    find_peaks = None  # pragma: no cover

from src.C_analysis.repetition_counter import count_repetitions_with_config
from src.pipeline_data import Report, RunStats
from src.ui.metrics_catalog import human_metric_name, metric_base_description
from src.ui.metrics_sync import render_video_with_metrics_sync
from src.ui.state import get_state
from ..utils import step_container


_METRIC_HELP_CSS_EMITTED_KEY = "_metric_help_css_emitted"


def _counting_relation_text(
    metric: str,
    exercise: str,
    primary_metric: str | None,
    *,
    is_primary: bool,
    ) -> str:
        primary_label = human_metric_name(primary_metric) if primary_metric else "the auto-selected primary angle"
        primary_candidates = {
            "squat": {"left_knee", "right_knee"},
            "bench_press": {"left_elbow", "right_elbow"},
            "deadlift": {"left_hip", "right_hip"},
        }
        if is_primary:
            return (
                "Reps are counted when this angle dips below the lower threshold and then rises past the upper threshold; "
                "threshold filtering only applies when Enable is turned on."
            )
        if primary_metric:
            if metric in primary_candidates.get(exercise, set()):
                return (
                    f"Not used for counting in this run; reps are detected from the {primary_label} crossing the configured "
                    "thresholds (filtering is applied only when Enable is turned on)."
                )
            return (
                f"Not used for counting; reps are detected from the {primary_label} crossing the configured thresholds (the upper "
                "threshold only filters reps when Enable is turned on)."
            )
        return "Not used for counting; the system will pick a primary angle automatically when enough data is available."


def _build_metric_help(
    *,
    exercise: str,
    primary_metric: str | None,
    metric_options: List[str],
) -> Dict[str, Dict[str, str]]:
    help_map: Dict[str, Dict[str, str]] = {}
    exercise = exercise or ""

    for metric in metric_options:
        base_desc: str | None
        relation: str
        prefix = "PRIMARY — " if primary_metric and metric == primary_metric else ""

        if metric.startswith("ang_vel_"):
            source_metric = metric[8:]
            human_label = human_metric_name(source_metric)
            base_desc = f"Angular velocity of the {human_label} in degrees per second."
            relation = _counting_relation_text(source_metric, exercise, primary_metric, is_primary=False)
        else:
            base_desc = metric_base_description(metric, exercise)
            if base_desc is None:
                continue
            relation = _counting_relation_text(metric, exercise, primary_metric, is_primary=(metric == primary_metric))

        body = f"{prefix}{base_desc} {relation}".strip()
        title = " ".join(body.split())
        help_map[metric] = {"title": title, "body": body}

    return help_map


def _format_run_duration(duration_ms: float | None) -> str | None:
    """Convert milliseconds into a brief human-friendly duration string."""

    if duration_ms is None or duration_ms <= 0:
        return None

    seconds_total = duration_ms / 1000.0
    minutes, seconds = divmod(seconds_total, 60)
    if minutes >= 1:
        return f"{int(minutes)}m {seconds:0.1f}s"
    return f"{seconds_total:0.1f}s"


def _serialize_stat_value(value: object) -> object:
    if isinstance(value, Enum):
        return value.value
    if isinstance(value, Path):
        return str(value)
    return value


def _serialize_stats(stats: RunStats) -> Dict[str, object]:
    serialized: Dict[str, object] = {}
    for field in fields(stats):
        serialized[field.name] = _serialize_stat_value(getattr(stats, field.name))
    return serialized


def _session_name_from_paths(*candidates: object | None) -> str | None:
    """Return the session directory name from the first valid candidate path."""

    for candidate in candidates:
        if not candidate:
            continue
        try:
            parent = Path(candidate).expanduser().parent
        except Exception:
            continue
        if parent and parent.name:
            return parent.name
    return None


def _build_debug_report_bundle(
    *,
    report: Report,
    stats_df: pd.DataFrame,
    metrics_df: pd.DataFrame | None,
    metrics_csv: str | None,
    effective_config_bytes: bytes | None,
    video_name: str | None,
) -> bytes:
    """Package run data, config, and metrics into a portable debug report."""

    bundle = io.BytesIO()
    generated_at = datetime.datetime.utcnow().isoformat(timespec="seconds") + "Z"
    effective_config = effective_config_bytes
    if effective_config is None:
        effective_config = json.dumps(
            report.config_used.to_serializable_dict(), indent=2, ensure_ascii=False
        ).encode("utf-8")

    payload: Dict[str, object] = {
        "generated_at_utc": generated_at,
        "video_name": video_name,
        "stats": _serialize_stats(report.stats),
        "warnings": list(report.stats.warnings),
        "skip_reason": report.stats.skip_reason,
        "debug_notes": getattr(report.stats, "debug_notes", []),
        "config_sha1": report.stats.config_sha1,
        "config_used": report.config_used.to_serializable_dict(),
    }

    if metrics_df is not None:
        payload["metrics_preview"] = metrics_df.head(20).to_dict(orient="records")

    with zipfile.ZipFile(bundle, "w") as zf:
        zf.writestr("report.json", json.dumps(payload, indent=2, ensure_ascii=False))
        zf.writestr("run_stats.csv", stats_df.to_csv(index=False))
        if metrics_csv:
            zf.writestr("metrics.csv", metrics_csv)
        if effective_config:
            zf.writestr("effective_config.json", effective_config)

    bundle.seek(0)
    return bundle.read()


def _run_parameters(stats: RunStats) -> List[Tuple[str, str, str | None]]:
    """Build a compact list of run parameters to highlight in the UI."""
    params: List[Tuple[str, str, str | None]] = []

    duration = _format_run_duration(getattr(stats, "t_total_ms", None))
    if duration:
        params.append(("Analysis time", duration, None))

    frames = getattr(stats, "frames", 0) or 0
    if frames > 0:
        params.append(("Frames analyzed", f"{frames:,}", None))

    confidence = getattr(stats, "detection_confidence", 0.0) or 0.0
    if confidence > 0:
        params.append(
            (
                "Detection confidence",
                f"{confidence * 100:.0f}%",
                (
                    "How confident the system was when automatically detecting the exercise "
                    "type and camera view for this video.\n\n"
                    "1) The exercise classifier compares squat, deadlift, and bench scores "
                    "from the detected poses, converts them into probabilities, and keeps the "
                    "probability of the winning label.\n"
                    "2) The camera-view classifier estimates how reliably the clip looks front "
                    "or side based on shoulder width/tilt and frame reliability; its score is "
                    "reduced if landmarks are unstable or few frames are trustworthy.\n\n"
                    "The detection confidence shown here is the lower of those two scores, so "
                    "it drops whenever either the exercise label or the inferred view is "
                    "uncertain."
                ),
            )
        )

    return params


def _render_run_parameters(params: List[Tuple[str, str, str | None]]) -> None:
    st.markdown(
        """
        <style>
        .run-param-card {
            text-align: center;
            padding: 6px 0;
        }

        .run-param-label {
            font-size: 13px;
            color: rgba(255, 255, 255, 0.7);
            font-weight: 600;
            margin-bottom: 2px;
        }

        .run-param-value {
            font-size: 22px;
            font-weight: 700;
            color: rgba(255, 255, 255, 0.9);
            line-height: 1.2;
        }

        .run-param-help {
            display: inline-flex;
            align-items: center;
            justify-content: center;
            margin-left: 6px;
            width: 16px;
            height: 16px;
            border-radius: 50%;
            border: 1px solid rgba(255, 255, 255, 0.5);
            font-size: 11px;
            font-weight: 700;
            line-height: 1;
            color: rgba(255, 255, 255, 0.85);
            background: rgba(255, 255, 255, 0.08);
            cursor: help;
        }

        @media (prefers-color-scheme: light) {
            .run-param-help {
                color: rgba(30, 30, 30, 0.8);
                background: rgba(255, 255, 255, 0.95);
                border-color: rgba(120, 120, 120, 0.5);
            }
        }
        </style>
        """,
        unsafe_allow_html=True,
    )

    cols = st.columns(min(3, len(params)))
    for idx, (label, value, help_text) in enumerate(params):
        help_icon = ""
        if help_text:
            escaped_help = html.escape(help_text, quote=True).replace("\n", "&#10;")
            help_icon = f'<span class="run-param-help" title="{escaped_help}">?</span>'
        label_html = f"{html.escape(label)}{help_icon}"
        with cols[idx % len(cols)]:
            st.markdown(
                f"""
                <div class="run-param-card">
                    <div class="run-param-label">{label_html}</div>
                    <div class="run-param-value">{value}</div>
                </div>
                """,
                unsafe_allow_html=True,
            )


def _emit_metric_help_assets() -> None:
    if st.session_state.get(_METRIC_HELP_CSS_EMITTED_KEY):
        return
    st.session_state[_METRIC_HELP_CSS_EMITTED_KEY] = True
    st.markdown(
        """
<style>
ul[role="listbox"] li[role="option"].metric-help-option {
    position: relative;
    padding-right: 34px;
}

.metric-help-icon {
    position: absolute;
    top: 50%;
    right: 12px;
    transform: translateY(-50%);
    display: inline-flex;
    align-items: center;
    justify-content: center;
    width: 18px;
    height: 18px;
    border-radius: 50%;
    border: 1px solid rgba(120, 120, 120, 0.7);
    background: rgba(255, 255, 255, 0.95);
    color: rgba(34, 34, 34, 0.9);
    font-size: 12px;
    font-weight: 600;
    cursor: pointer;
    transition: background 0.15s ease, border-color 0.15s ease, color 0.15s ease;
    z-index: 1;
}

.metric-help-icon:hover,
.metric-help-icon.metric-help-icon--open {
    background: rgba(240, 240, 240, 0.95);
    border-color: rgba(34, 34, 34, 0.8);
    color: rgba(34, 34, 34, 1);
}

.metric-help-popover {
    position: absolute;
    z-index: 99999;
    max-width: 280px;
    padding: 8px 12px;
    border-radius: 8px;
    background: rgba(255, 255, 255, 0.98);
    color: rgba(20, 20, 20, 0.94);
    border: 1px solid rgba(0, 0, 0, 0.08);
    box-shadow: 0 8px 24px rgba(0, 0, 0, 0.18);
    font-size: 13px;
    line-height: 1.45;
    white-space: pre-wrap;
}

@media (prefers-color-scheme: dark) {
    .metric-help-icon {
        background: rgba(40, 40, 40, 0.95);
        color: rgba(230, 230, 230, 0.9);
        border-color: rgba(160, 160, 160, 0.7);
    }

    .metric-help-icon:hover,
    .metric-help-icon.metric-help-icon--open {
        background: rgba(70, 70, 70, 0.95);
        border-color: rgba(230, 230, 230, 0.8);
        color: rgba(255, 255, 255, 0.95);
    }

    .metric-help-popover {
        background: rgba(32, 32, 32, 0.98);
        color: rgba(245, 245, 245, 0.92);
        border-color: rgba(255, 255, 255, 0.08);
        box-shadow: 0 8px 24px rgba(0, 0, 0, 0.4);
    }
}
</style>
        """,
        unsafe_allow_html=True,
    )


def _emit_metric_help_script(widget_key: str, metric_help: Dict[str, Dict[str, str]]) -> None:
    if not metric_help:
        return
    payload = json.dumps(metric_help, ensure_ascii=False)
    st.markdown(
        f"""
<script>
(function() {{
    const widgetKey = {json.dumps(widget_key)};
    const helpMap = {payload};
    window.__metricHelpStore = window.__metricHelpStore || {{ maps: {{}}, init: false }};
    const store = window.__metricHelpStore;
    store.maps[widgetKey] = helpMap;

    function normaliseOptionText(text) {{
        if (!text) return "";
        return text.replace(/\s+/g, " ").trim();
    }}

    function ensureInit() {{
        if (store.init) return;
        store.init = true;
        store.activePopover = null;
        store.activeIcon = null;
        store.optionMap = {{}};

        store.closePopover = function() {{
            if (store.activePopover && store.activePopover.parentNode) {{
                store.activePopover.parentNode.removeChild(store.activePopover);
            }}
            store.activePopover = null;
            if (store.activeIcon) {{
                store.activeIcon.classList.remove('metric-help-icon--open');
            }}
            store.activeIcon = null;
        }};

        document.addEventListener('click', function(evt) {{
            if (!store.activePopover) return;
            const clickedIcon = evt.target.closest('.metric-help-icon');
            if (clickedIcon && clickedIcon === store.activeIcon) {{
                return;
            }}
            if (!evt.target.closest('.metric-help-popover')) {{
                store.closePopover();
            }}
        }}, true);

        document.addEventListener('keydown', function(evt) {{
            if (evt.key === 'Escape') {{
                store.closePopover();
            }}
        }});

        store.showPopover = function(icon, entry) {{
            const body = entry.body || entry.title || '';
            if (!body) return;
            if (store.activeIcon === icon) {{
                store.closePopover();
                return;
            }}
            store.closePopover();
            const pop = document.createElement('div');
            pop.className = 'metric-help-popover';
            pop.textContent = body;
            pop.style.left = '0px';
            pop.style.top = '0px';
            document.body.appendChild(pop);
            const iconRect = icon.getBoundingClientRect();
            const popRect = pop.getBoundingClientRect();
            const top = iconRect.bottom + window.scrollY + 8;
            let left = iconRect.left + window.scrollX;
            if (left + popRect.width > window.scrollX + window.innerWidth - 12) {{
                left = window.scrollX + window.innerWidth - popRect.width - 12;
            }}
            if (left < window.scrollX + 8) {{
                left = window.scrollX + 8;
            }}
            pop.style.top = `${{top}}px`;
            pop.style.left = `${{left}}px`;
            store.activePopover = pop;
            store.activeIcon = icon;
            icon.classList.add('metric-help-icon--open');
        }};

        store.decorateOptions = function() {{
            const lists = document.querySelectorAll('ul[role="listbox"]');
            lists.forEach(list => {{
                const options = list.querySelectorAll('li[role="option"]');
                options.forEach(optionEl => {{
                    if (optionEl.dataset.metricHelpDecorated === '1') return;
                    const optionText = normaliseOptionText(optionEl.textContent);
                    if (!optionText) return;
                    const entry = store.optionMap[optionText];
                    if (!entry) return;
                    optionEl.dataset.metricHelpDecorated = '1';
                    optionEl.classList.add('metric-help-option');
                    const icon = document.createElement('span');
                    icon.className = 'metric-help-icon';
                    icon.textContent = '?';
                    icon.setAttribute('title', entry.title || entry.body || '');
                    icon.addEventListener('click', function(ev) {{
                        ev.preventDefault();
                        ev.stopPropagation();
                        store.showPopover(icon, entry);
                    }});
                    optionEl.appendChild(icon);
                }});
            }});
        }};

        store.apply = function() {{
            store.optionMap = {{}};
            Object.values(store.maps).forEach(map => {{
                Object.keys(map).forEach(label => {{
                    const entry = map[label];
                    if (!entry) return;
                    const normalised = normaliseOptionText(label);
                    if (!normalised) return;
                    store.optionMap[normalised] = entry;
                }});
            }});
            store.decorateOptions();
        }};

        const observer = new MutationObserver(function() {{
            store.apply();
        }});
        observer.observe(document.body, {{ childList: true, subtree: true }});
    }}

    ensureInit();
    store.apply();
}})();
</script>
        """,
        unsafe_allow_html=True,
    )


def _compute_rep_intervals(
    metrics_df: pd.DataFrame,
    report: Report,
    stats: RunStats,
    numeric_columns: List[str],
) -> Tuple[List[Tuple[int, int]], List[int], pd.Series, str | None]:
    if metrics_df.empty:
        return [], [], pd.Series(dtype=float), None

    fps = float(getattr(stats, "fps_effective", 0.0) or 0.0)
    fps = fps if fps > 0 else 1.0

    df = metrics_df.reset_index(drop=True)
    if "frame_idx" in df.columns:
        frame_values = pd.to_numeric(df["frame_idx"], errors="coerce")
        frame_values = frame_values.where(~frame_values.isna(), pd.Series(range(len(df))))
    else:
        frame_values = pd.Series(range(len(df)))

    if frame_values.empty:
        return [], [], frame_values, None

    first_frame = int(frame_values.iloc[0])
    last_frame = int(frame_values.iloc[-1]) if len(frame_values) > 1 else first_frame + 1

    candidate = getattr(stats, "primary_angle", None)
    if not candidate or candidate not in df.columns:
        for fb in ("left_knee", "right_knee"):
            if fb in df.columns:
                candidate = fb
                break
    if not candidate or candidate not in df.columns:
        candidate = numeric_columns[0] if numeric_columns else None
    if not candidate or candidate not in df.columns:
        return [], [], frame_values, None

    valley_indices: List[int] = []
    config_used = getattr(report, "config_used", None)
    counting_cfg = getattr(config_used, "counting", None)
    faults_cfg = getattr(config_used, "faults", None)
    if counting_cfg is not None:
        try:
            _, debug = count_repetitions_with_config(
                df, counting_cfg, fps, faults_cfg=faults_cfg
            )
            valley_indices = list(getattr(debug, "valley_indices", []))
        except Exception:
            valley_indices = []

    if not valley_indices and find_peaks is not None:
        series = pd.to_numeric(df[candidate], errors="coerce").ffill().bfill().to_numpy()
        if series.size:
            prominence = float(getattr(stats, "min_prominence", 0.0) or 0.0)
            prominence_param = None if prominence <= 0 else prominence
            distance_sec = float(getattr(stats, "min_distance_sec", 0.0) or 0.0)
            distance_frames = max(1, int(round(distance_sec * fps)))
            valleys, _ = find_peaks(-series, prominence=prominence_param, distance=distance_frames)
            valley_indices = [int(i) for i in valleys]
            refractory_sec = float(getattr(stats, "refractory_sec", 0.0) or 0.0)
            if refractory_sec > 0 and valley_indices:
                refractory_frames = max(1, int(round(refractory_sec * fps)))
                filtered: List[int] = []
                for idx in valley_indices:
                    if filtered and idx - filtered[-1] < refractory_frames:
                        continue
                    filtered.append(idx)
                valley_indices = filtered

    if not valley_indices:
        return [], [], frame_values, candidate

    frame_count = len(frame_values)
    valley_frames = []
    for idx in valley_indices:
        pos = min(max(idx, 0), frame_count - 1)
        valley_frames.append(int(frame_values.iloc[pos]))

    valley_frames = sorted(set(valley_frames))
    if not valley_frames:
        return [], [], frame_values, candidate

    total_frames = max(last_frame, first_frame)
    if total_frames <= first_frame:
        total_frames = first_frame + max(len(df) - 1, 1)

    intervals: List[Tuple[int, int]] = []
    for i, frame in enumerate(valley_frames):
        start_frame = first_frame if i == 0 else int(round((valley_frames[i - 1] + frame) / 2))
        end_frame = total_frames if i == len(valley_frames) - 1 else int(round((frame + valley_frames[i + 1]) / 2))
        start_frame = max(first_frame, start_frame)
        end_frame = max(start_frame, end_frame)
        intervals.append((start_frame, end_frame))
    return intervals, valley_frames, frame_values, candidate


def _compute_rep_speeds(
    rep_intervals: List[Tuple[int, int]],
    stats: RunStats,
    *,
    valley_frames: List[int],
    frame_values: pd.Series,
    metrics_df: pd.DataFrame | None,
    primary_metric: str | None,
) -> pd.DataFrame:
    """Estimate per-rep cadence, duration, and phase speeds from frame intervals."""

    if not rep_intervals:
        return pd.DataFrame()

    fps = float(getattr(stats, "fps_effective", 0.0) or 0.0)
    fps = fps if fps > 0 else 1.0

    if metrics_df is None or metrics_df.empty or primary_metric not in metrics_df.columns:
        metrics_series = None
    else:
        metrics_series = pd.to_numeric(metrics_df[primary_metric], errors="coerce")

    def _metric_at_frame(frame: int) -> float:
        if metrics_series is None or frame_values.empty:
            return math.nan
        try:
            nearest_idx = (frame_values - frame).abs().idxmin()
        except Exception:
            return math.nan
        try:
            return float(metrics_series.iloc[int(nearest_idx)])
        except Exception:
            return math.nan

<<<<<<< HEAD
    def _speed_unit(metric: str | None) -> str:
        if not metric:
            return "units/s"
        if metric.endswith("_m") or "meter" in metric:
            return "m/s"
        if "deg" in metric or "angle" in metric:
            return "deg/s"
        return "normalized units/s"

    speed_unit = _speed_unit(primary_metric)

    rows: List[Dict[str, float | str]] = []
=======
    rows: List[Dict[str, float]] = []
>>>>>>> 632b0f3a
    for i, (start_frame, end_frame) in enumerate(rep_intervals, start=1):
        span_frames = max(1, end_frame - start_frame)
        duration_s = span_frames / fps
        cadence_rps = (1.0 / duration_s) if duration_s > 0 else 0.0

<<<<<<< HEAD
        bottom_frame = (
            valley_frames[i - 1]
            if i - 1 < len(valley_frames)
            else int(round((start_frame + end_frame) / 2))
        )
=======
        bottom_frame = valley_frames[i - 1] if i - 1 < len(valley_frames) else int(round((start_frame + end_frame) / 2))
>>>>>>> 632b0f3a
        bottom_frame = min(max(bottom_frame, start_frame), end_frame)

        start_val = _metric_at_frame(start_frame)
        bottom_val = _metric_at_frame(bottom_frame)
        end_val = _metric_at_frame(end_frame)

<<<<<<< HEAD
        down_frames = max(1, bottom_frame - start_frame)
        up_frames = max(1, end_frame - bottom_frame)
        down_duration = down_frames / fps
        up_duration = up_frames / fps

        if any(math.isnan(v) for v in (start_val, bottom_val, end_val)):
            down_change = 0.0
            up_change = 0.0
        else:
            down_change = start_val - bottom_val
            up_change = end_val - bottom_val
=======
        first_phase_frames = max(1, bottom_frame - start_frame)
        second_phase_frames = max(1, end_frame - bottom_frame)

        if any(math.isnan(v) for v in (start_val, bottom_val, end_val)):
            start_delta = 0.0
            end_delta = 0.0
        else:
            start_delta = start_val - bottom_val
            end_delta = end_val - bottom_val

        if abs(start_delta) >= abs(end_delta):
            down_duration = first_phase_frames / fps
            up_duration = second_phase_frames / fps
            down_change = start_delta
            up_change = end_delta
        else:
            down_duration = second_phase_frames / fps
            up_duration = first_phase_frames / fps
            down_change = end_delta
            up_change = start_delta
>>>>>>> 632b0f3a

        down_speed = (abs(down_change) / down_duration) if down_duration > 0 else 0.0
        up_speed = (abs(up_change) / up_duration) if up_duration > 0 else 0.0

        rows.append(
            {
                "Repetition": i,
                "Start frame": float(start_frame),
                "End frame": float(end_frame),
                "Duration (s)": duration_s,
                "Cadence (reps/min)": cadence_rps * 60.0,
                "Bottom frame": float(bottom_frame),
                "Down duration (s)": down_duration,
                "Up duration (s)": up_duration,
<<<<<<< HEAD
                f"Down speed ({speed_unit})": down_speed,
                f"Up speed ({speed_unit})": up_speed,
=======
                "Down speed (units/s)": down_speed,
                "Up speed (units/s)": up_speed,
>>>>>>> 632b0f3a
            }
        )

    df = pd.DataFrame(rows)
    df.attrs["speed_unit"] = speed_unit
    return df


def _results_panel() -> Dict[str, bool]:
    with step_container("results"):
        st.markdown("### 5. Results")
        st.markdown('<div class="results-panel">', unsafe_allow_html=True)

        # Maintain a stable action payload shape even without rendering the buttons
        actions: Dict[str, bool] = {"adjust": False, "reset": False}

        state = get_state()

        if state.pipeline_error:
            st.error("An error occurred during the analysis")
            st.code(str(state.pipeline_error))
        elif state.report is not None:
            report: Report = state.report
            stats: RunStats = report.stats
            repetitions = report.repetitions
            metrics_df = report.metrics
            if metrics_df is not None:
                metrics_df = metrics_df.reset_index(drop=True)

            numeric_columns: List[str] = []
            if metrics_df is not None:
                numeric_candidates = [
                    c
                    for c in metrics_df.columns
                    if metrics_df[c].dtype.kind in "fi" and c != "frame_idx"
                ]
                numeric_columns = numeric_candidates
            metric_options = numeric_columns
            rep_intervals: List[Tuple[int, int]] = []
            valley_frames: List[int] = []
            frame_values = pd.Series(dtype=float)
            primary_metric: str | None = None

            st.markdown(f"**Detected repetitions:** {repetitions}")

            if stats.counting_accuracy_warning:
                st.warning(stats.counting_accuracy_warning)

            if state.preview_enabled:
                st.info("El vídeo con landmarks se visualizó durante el análisis.")

            debug_video_enabled = bool((state.configure_values or {}).get("debug_video", True))
            overlay_stream_path = getattr(report, "overlay_video_stream_path", None)
            overlay_raw_path = getattr(report, "overlay_video_path", None)
            debug_video_path = (
                overlay_stream_path or overlay_raw_path or report.debug_video_path
            )

            if metrics_df is not None:
                st.markdown('<div class="results-metrics-block">', unsafe_allow_html=True)
                rep_intervals, valley_frames, frame_values, primary_metric = _compute_rep_intervals(
                    metrics_df=metrics_df,
                    report=report,
                    stats=stats,
                    numeric_columns=(numeric_columns if numeric_columns else metric_options),
                )
                if metric_options:
                    # Prefer exercise-specific metrics for defaults
                    ex = getattr(stats, "exercise_detected", "")
                    ex_str = getattr(ex, "value", str(ex))
                    preferred_by_ex = {
                        "squat": ["left_knee", "right_knee", "trunk_inclination_deg"],
                        "bench_press": ["left_elbow", "right_elbow", "shoulder_width"],
                        "deadlift": ["left_hip", "right_hip", "trunk_inclination_deg"],
                    }
                    preferred = [m for m in preferred_by_ex.get(ex_str, []) if m in numeric_columns]
                    chosen = getattr(stats, "primary_angle", None)
                    metric_help = _build_metric_help(
                        exercise=ex_str,
                        primary_metric=chosen,
                        metric_options=metric_options,
                    )
                    if chosen and chosen in numeric_columns and chosen not in preferred:
                        preferred = [chosen] + preferred
                    default_selection = preferred[:3] or (
                        numeric_columns[:3] if numeric_columns else metric_options[:3]
                    )

                    run_sig = getattr(stats, "config_sha1", "") or ""
                    frames_val = getattr(stats, "frames", None)
                    if frames_val is not None:
                        run_sig = f"{run_sig}-{frames_val}"
                    default_key = f"metrics_default_{run_sig}"

                    if default_key not in st.session_state:
                        st.session_state[default_key] = default_selection

                    widget_key = f"metrics_multiselect_{run_sig}"

                    selected_metrics = st.multiselect(
                        "View metrics",
                        options=metric_options,
                        default=st.session_state[default_key],
                        key=widget_key,
                    )
                    if metric_help:
                        _emit_metric_help_assets()
                        _emit_metric_help_script(widget_key, metric_help)
                    if selected_metrics:
                        cfg_vals = state.configure_values or {}
                        thresholds: List[float] = []
                        for key in ("low", "high"):
                            if key not in cfg_vals:
                                continue
                            try:
                                value = float(cfg_vals[key])
                            except (TypeError, ValueError):
                                continue
                            if not math.isfinite(value):
                                continue
                            thresholds.append(value)
                        sync_channel = None
                        if getattr(stats, "config_sha1", None):
                            frames_val = getattr(stats, "frames", None)
                            if frames_val is not None:
                                sync_channel = f"vmx-sync-{stats.config_sha1}-{frames_val}"

                        render_video_with_metrics_sync(
                            video_path=None,
                            metrics_df=metrics_df,
                            selected_metrics=selected_metrics,
                            fps=stats.fps_effective,
                            rep_intervals=rep_intervals,
                            thresholds=thresholds,
                            start_at_s=None,
                            scroll_zoom=True,
                            key="results_video_metrics_sync",
                            max_width_px=720,
                            show_video=False,
                            sync_channel=sync_channel,
                        )
                    else:
                        st.info("Select at least one metric to visualize.")
                else:
                    st.info("No numeric metrics available for charting.")
                st.markdown("</div>", unsafe_allow_html=True)
            else:
                st.info("No metrics were generated for this run.")

            rep_speeds_df = _compute_rep_speeds(
                rep_intervals,
                stats,
                valley_frames=valley_frames,
                frame_values=frame_values,
                metrics_df=metrics_df,
                primary_metric=primary_metric,
            )
            if not rep_speeds_df.empty:
                speed_unit = rep_speeds_df.attrs.get("speed_unit", "units/s")
                down_speed_col = f"Down speed ({speed_unit})"
                up_speed_col = f"Up speed ({speed_unit})"

                st.markdown("#### Repetition speed")
                st.caption(
                    "Down = top to bottom of the rep. Up = bottom back to the top. "
<<<<<<< HEAD
                    "Speeds are computed from the primary angle so you can compare lowering and lifting tempos." +
                    (" Values are shown in meters per second when the primary metric is measured in meters; "
                    "otherwise angular metrics use degrees per second." if speed_unit != "units/s" else "")
                )

                cadence_avg = rep_speeds_df["Cadence (reps/min)"].mean()
                st.metric("Average cadence", f"{cadence_avg:.1f} reps/min")

                rep_chart_df = rep_speeds_df.melt(
                    id_vars=["Repetition"],
                    value_vars=[down_speed_col, up_speed_col],
                    var_name="Phase",
                    value_name="Speed",
                )
                rep_chart_df["Phase duration (s)"] = rep_chart_df.apply(
                    lambda row: (
                        rep_speeds_df.loc[
                            rep_speeds_df["Repetition"] == row["Repetition"],
                            "Down duration (s)" if row["Phase"] == down_speed_col else "Up duration (s)",
                        ]
                        .astype(float)
                        .iloc[0]
                    ),
                    axis=1,
                )
=======
                    "Speeds are computed from the primary angle so you can compare lowering and lifting tempos."
                )

                rep_chart_df = rep_speeds_df.melt(
                    id_vars=["Repetition"],
                    value_vars=["Down speed (units/s)", "Up speed (units/s)"],
                    var_name="Phase",
                    value_name="Speed",
                )
>>>>>>> 632b0f3a
                chart = (
                    alt.Chart(rep_chart_df)
                    .mark_bar(size=28)
                    .encode(
                        x=alt.X("Repetition:O", title="Repetition"),
<<<<<<< HEAD
                        y=alt.Y("Speed:Q", title=f"Speed ({speed_unit})"),
                        color=alt.Color(
                            "Phase:N",
                            scale=alt.Scale(domain=[down_speed_col, up_speed_col], range=["#e4572e", "#2e86de"]),
=======
                        y=alt.Y("Speed:Q", title="Speed (units/s)"),
                        color=alt.Color(
                            "Phase:N",
                            scale=alt.Scale(
                                domain=["Down speed (units/s)", "Up speed (units/s)"],
                                range=["#e4572e", "#2e86de"],
                            ),
>>>>>>> 632b0f3a
                            title="Phase",
                        ),
                        tooltip=[
                            alt.Tooltip("Repetition:O"),
                            alt.Tooltip("Phase:N", title="Phase"),
<<<<<<< HEAD
                            alt.Tooltip("Speed:Q", title=f"Speed ({speed_unit})", format=".2f"),
                            alt.Tooltip("Phase duration (s):Q", title="Phase duration (s)", format=".2f"),
=======
                            alt.Tooltip("Speed:Q", title="Speed (units/s)", format=".2f"),
                            alt.Tooltip("Down duration (s):Q", title="Down duration (s)", format=".2f"),
                            alt.Tooltip("Up duration (s):Q", title="Up duration (s)", format=".2f"),
>>>>>>> 632b0f3a
                            alt.Tooltip("Cadence (reps/min):Q", title="Cadence", format=".1f"),
                        ],
                    )
                    .properties(height=280)
                )
                st.altair_chart(chart, use_container_width=True)

            stats_rows = [
                {"Field": "CONFIG_SHA1", "Value": stats.config_sha1},
                {"Field": "fps_original", "Value": f"{stats.fps_original:.2f}"},
                {"Field": "fps_effective", "Value": f"{stats.fps_effective:.2f}"},
                {"Field": "frames", "Value": stats.frames},
                {
                    "Field": "exercise_selected",
                    "Value": stats.exercise_selected or "N/A",
                },
                {"Field": "exercise_detected", "Value": stats.exercise_detected},
                {"Field": "view_detected", "Value": stats.view_detected},
                {
                    "Field": "detection_confidence",
                    "Value": f"{stats.detection_confidence:.0%}",
                },
                {"Field": "primary_angle", "Value": stats.primary_angle or "N/A"},
                {"Field": "angle_range_deg", "Value": f"{stats.angle_range_deg:.2f}"},
                {"Field": "min_prominence", "Value": f"{stats.min_prominence:.2f}"},
                {"Field": "min_distance_sec", "Value": f"{stats.min_distance_sec:.2f}"},
                {"Field": "refractory_sec", "Value": f"{stats.refractory_sec:.2f}"},
            ]
            stats_df = pd.DataFrame(stats_rows, columns=["Field", "Value"]).astype({"Value": "string"})

            if metrics_df is not None:
                with st.expander("Calculated metrics", expanded=False):
                    st.dataframe(metrics_df, width="stretch")

            if stats.warnings:
                st.warning("\n".join(f"• {msg}" for msg in stats.warnings))

            if stats.skip_reason:
                st.error(f"Repetition counting skipped: {stats.skip_reason}")

            eff_path = getattr(report, "effective_config_path", None)
            eff_bytes = None
            if eff_path:
                try:
                    eff_bytes = Path(eff_path).read_bytes()
                except Exception:
                    st.warning("Could not read effective config for the debug report.")

            with st.expander("Run statistics", expanded=False):
                try:
                    st.dataframe(stats_df, width="stretch")
                except Exception:
                    st.json({row["Field"]: row["Value"] for row in stats_rows})

            if debug_video_enabled and debug_video_path:
                debug_path = Path(debug_video_path)
                has_overlay = bool(overlay_stream_path or overlay_raw_path)
                download_label = (
                    "📹 Download landmark overlay video"
                    if has_overlay
                    else "Download debug video"
                )
                try:
                    debug_bytes = debug_path.read_bytes()
                except FileNotFoundError:
                    st.error("The debug video for download was not found.")
                except OSError as exc:
                    st.error(f"Could not read debug video: {exc}")
                else:
                    st.download_button(
                        download_label,
                        data=debug_bytes,
                        file_name=debug_path.name,
                        mime="video/mp4",
                        width="stretch",
                    )

            metrics_data: str | None = None
            if state.metrics_path is not None:
                try:
                    metrics_data = Path(state.metrics_path).read_text(
                        encoding="utf-8"
                    )
                except FileNotFoundError:
                    st.error("The metrics file for download was not found.")
                except OSError as exc:
                    st.error(f"Could not read metrics: {exc}")
                
            try:
                report_bundle = _build_debug_report_bundle(
                    report=report,
                    stats_df=stats_df,
                    metrics_df=metrics_df,
                    metrics_csv=metrics_data,
                    effective_config_bytes=eff_bytes,
                    video_name=Path(state.video_path).name if state.video_path else None,
                )
            except Exception as exc:
                st.error(f"Could not assemble debug report: {exc}")
            else:
                report_name = _session_name_from_paths(
                    state.metrics_path,
                    getattr(report.stats, "config_path", None),
                    getattr(report, "metrics_path", None),
                )
                if not report_name:
                    report_name = Path(state.video_path).stem if state.video_path else None
                report_name = f"{report_name}.zip" if report_name else "analysis_report.zip"
                st.download_button(
                    "📑 Download report",
                    data=report_bundle,
                    file_name=report_name,
                    mime="application/zip",
                    help=(
                        "Includes effective config, run statistics, warnings, and a"
                        " metrics snapshot to help debug issues."
                    ),
                    width="stretch",
                )

        else:
            st.info("No results found to display.")

        st.markdown("</div>", unsafe_allow_html=True)

        return actions


def _results_summary() -> None:
    with step_container("results"):
        st.markdown("### 4. Run the analysis")
        state = get_state()
        if state.last_run_success:
            st.success("Analysis complete ✅")

            report: Report | None = getattr(state, "report", None)
            stats: RunStats | None = getattr(report, "stats", None) if report else None
            if stats:
                params = _run_parameters(stats)
                if params:
                    _render_run_parameters(params)
        else:
            st.info("No results found to display.")<|MERGE_RESOLUTION|>--- conflicted
+++ resolved
@@ -643,55 +643,19 @@
         except Exception:
             return math.nan
 
-<<<<<<< HEAD
-    def _speed_unit(metric: str | None) -> str:
-        if not metric:
-            return "units/s"
-        if metric.endswith("_m") or "meter" in metric:
-            return "m/s"
-        if "deg" in metric or "angle" in metric:
-            return "deg/s"
-        return "normalized units/s"
-
-    speed_unit = _speed_unit(primary_metric)
-
-    rows: List[Dict[str, float | str]] = []
-=======
     rows: List[Dict[str, float]] = []
->>>>>>> 632b0f3a
     for i, (start_frame, end_frame) in enumerate(rep_intervals, start=1):
         span_frames = max(1, end_frame - start_frame)
         duration_s = span_frames / fps
         cadence_rps = (1.0 / duration_s) if duration_s > 0 else 0.0
 
-<<<<<<< HEAD
-        bottom_frame = (
-            valley_frames[i - 1]
-            if i - 1 < len(valley_frames)
-            else int(round((start_frame + end_frame) / 2))
-        )
-=======
         bottom_frame = valley_frames[i - 1] if i - 1 < len(valley_frames) else int(round((start_frame + end_frame) / 2))
->>>>>>> 632b0f3a
         bottom_frame = min(max(bottom_frame, start_frame), end_frame)
 
         start_val = _metric_at_frame(start_frame)
         bottom_val = _metric_at_frame(bottom_frame)
         end_val = _metric_at_frame(end_frame)
 
-<<<<<<< HEAD
-        down_frames = max(1, bottom_frame - start_frame)
-        up_frames = max(1, end_frame - bottom_frame)
-        down_duration = down_frames / fps
-        up_duration = up_frames / fps
-
-        if any(math.isnan(v) for v in (start_val, bottom_val, end_val)):
-            down_change = 0.0
-            up_change = 0.0
-        else:
-            down_change = start_val - bottom_val
-            up_change = end_val - bottom_val
-=======
         first_phase_frames = max(1, bottom_frame - start_frame)
         second_phase_frames = max(1, end_frame - bottom_frame)
 
@@ -712,7 +676,6 @@
             up_duration = first_phase_frames / fps
             down_change = end_delta
             up_change = start_delta
->>>>>>> 632b0f3a
 
         down_speed = (abs(down_change) / down_duration) if down_duration > 0 else 0.0
         up_speed = (abs(up_change) / up_duration) if up_duration > 0 else 0.0
@@ -727,13 +690,8 @@
                 "Bottom frame": float(bottom_frame),
                 "Down duration (s)": down_duration,
                 "Up duration (s)": up_duration,
-<<<<<<< HEAD
-                f"Down speed ({speed_unit})": down_speed,
-                f"Up speed ({speed_unit})": up_speed,
-=======
                 "Down speed (units/s)": down_speed,
                 "Up speed (units/s)": up_speed,
->>>>>>> 632b0f3a
             }
         )
 
@@ -899,33 +857,6 @@
                 st.markdown("#### Repetition speed")
                 st.caption(
                     "Down = top to bottom of the rep. Up = bottom back to the top. "
-<<<<<<< HEAD
-                    "Speeds are computed from the primary angle so you can compare lowering and lifting tempos." +
-                    (" Values are shown in meters per second when the primary metric is measured in meters; "
-                    "otherwise angular metrics use degrees per second." if speed_unit != "units/s" else "")
-                )
-
-                cadence_avg = rep_speeds_df["Cadence (reps/min)"].mean()
-                st.metric("Average cadence", f"{cadence_avg:.1f} reps/min")
-
-                rep_chart_df = rep_speeds_df.melt(
-                    id_vars=["Repetition"],
-                    value_vars=[down_speed_col, up_speed_col],
-                    var_name="Phase",
-                    value_name="Speed",
-                )
-                rep_chart_df["Phase duration (s)"] = rep_chart_df.apply(
-                    lambda row: (
-                        rep_speeds_df.loc[
-                            rep_speeds_df["Repetition"] == row["Repetition"],
-                            "Down duration (s)" if row["Phase"] == down_speed_col else "Up duration (s)",
-                        ]
-                        .astype(float)
-                        .iloc[0]
-                    ),
-                    axis=1,
-                )
-=======
                     "Speeds are computed from the primary angle so you can compare lowering and lifting tempos."
                 )
 
@@ -935,18 +866,11 @@
                     var_name="Phase",
                     value_name="Speed",
                 )
->>>>>>> 632b0f3a
                 chart = (
                     alt.Chart(rep_chart_df)
                     .mark_bar(size=28)
                     .encode(
                         x=alt.X("Repetition:O", title="Repetition"),
-<<<<<<< HEAD
-                        y=alt.Y("Speed:Q", title=f"Speed ({speed_unit})"),
-                        color=alt.Color(
-                            "Phase:N",
-                            scale=alt.Scale(domain=[down_speed_col, up_speed_col], range=["#e4572e", "#2e86de"]),
-=======
                         y=alt.Y("Speed:Q", title="Speed (units/s)"),
                         color=alt.Color(
                             "Phase:N",
@@ -954,20 +878,14 @@
                                 domain=["Down speed (units/s)", "Up speed (units/s)"],
                                 range=["#e4572e", "#2e86de"],
                             ),
->>>>>>> 632b0f3a
                             title="Phase",
                         ),
                         tooltip=[
                             alt.Tooltip("Repetition:O"),
                             alt.Tooltip("Phase:N", title="Phase"),
-<<<<<<< HEAD
-                            alt.Tooltip("Speed:Q", title=f"Speed ({speed_unit})", format=".2f"),
-                            alt.Tooltip("Phase duration (s):Q", title="Phase duration (s)", format=".2f"),
-=======
                             alt.Tooltip("Speed:Q", title="Speed (units/s)", format=".2f"),
                             alt.Tooltip("Down duration (s):Q", title="Down duration (s)", format=".2f"),
                             alt.Tooltip("Up duration (s):Q", title="Up duration (s)", format=".2f"),
->>>>>>> 632b0f3a
                             alt.Tooltip("Cadence (reps/min):Q", title="Cadence", format=".1f"),
                         ],
                     )
