--- conflicted
+++ resolved
@@ -63,8 +63,6 @@
     min-height: 38px;
   }
 
-<<<<<<< HEAD
-=======
   /* Styled navigation buttons */
   .app-button {
     border-radius: 12px !important;
@@ -109,7 +107,6 @@
     cursor: not-allowed !important;
   }
 
->>>>>>> 68f9098e
   .chip {display:inline-block;padding:.2rem .5rem;border-radius:9999px;font-size:.8rem;
          margin-right:.25rem}
   .chip.ok {background:#065f46;color:#ecfdf5;}      /* green */
