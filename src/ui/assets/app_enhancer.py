--- conflicted
+++ resolved
@@ -11,23 +11,6 @@
   (() => {
     const TITLE = __APP_TITLE__;
     const ENHANCER_KEY = '__appEnhancer';
-<<<<<<< HEAD
-    const scriptDoc = document;
-    const candidateDocs = (() => {
-      const docs = [];
-      try {
-        if (window.parent && window.parent !== window && window.parent.document) {
-          docs.push(window.parent.document);
-        }
-      } catch (error) { /* Ignore cross-origin access errors */ }
-      docs.push(scriptDoc);
-      return Array.from(new Set(docs.filter(Boolean)));
-    })();
-    if (!candidateDocs.length) { return; }
-
-    const stateDoc = candidateDocs[0];
-    const existingEnhancer = stateDoc[ENHANCER_KEY];
-=======
     const doc = (() => {
       try {
         if (window.parent && window.parent !== window && window.parent.document) {
@@ -39,7 +22,6 @@
     if (!doc) { return; }
 
     const existingEnhancer = doc[ENHANCER_KEY];
->>>>>>> b02d863e
     if (existingEnhancer && typeof existingEnhancer.init === 'function') {
       existingEnhancer.init();
       return;
@@ -50,22 +32,6 @@
     let enhancementFrame = null;
 
     function ensureToolbarTitle(reattach = true) {
-<<<<<<< HEAD
-      let applied = false;
-      for (const doc of candidateDocs) {
-        const header = getHeader(doc);
-        if (!header) { continue; }
-        const ownerDoc = header.ownerDocument || doc;
-        let title = header.querySelector('.app-toolbar-title');
-        if (!title) {
-          title = ownerDoc.createElement('div');
-          title.className = 'app-toolbar-title';
-          header.insertBefore(title, header.firstChild);
-        }
-        if (title.textContent !== TITLE) { title.textContent = TITLE; }
-        applied = true;
-        if (reattach) { attachHeaderObserver(doc, header); }
-=======
       const header = getHeader();
       if (!header) { return false; }
       let title = header.querySelector('.app-toolbar-title');
@@ -73,7 +39,6 @@
         title = doc.createElement('div');
         title.className = 'app-toolbar-title';
         header.insertBefore(title, header.firstChild);
->>>>>>> b02d863e
       }
       if (reattach) { attachMainObservers(); }
       return applied;
@@ -87,27 +52,11 @@
       setTimeout(() => clearInterval(retryInterval), 5000);
     }
 
-<<<<<<< HEAD
-    function attachHeaderObserver(doc, header) {
-      if (!header) {
-        const observer = headerObservers.get(doc);
-        if (observer) { observer.disconnect(); }
-        return false;
-      }
-      let observer = headerObservers.get(doc);
-      if (!observer) {
-        observer = new MutationObserver(() => { ensureToolbarTitle(false); });
-        headerObservers.set(doc, observer);
-      }
-      observer.disconnect();
-      observer.observe(header, { childList: true, subtree: true });
-=======
     function attachHeaderObserver() {
       const header = getHeader();
       if (!header) { headerObserver.disconnect(); return false; }
       headerObserver.disconnect();
       headerObserver.observe(header, { childList: true, subtree: true });
->>>>>>> b02d863e
       return true;
     }
 
@@ -136,13 +85,8 @@
 
     function applyEnhancements() { ensureToolbarTitle(false); }
 
-<<<<<<< HEAD
-    function getHeader(doc) {
-      return doc.querySelector('header[data-testid=\"stHeader\"], div[data-testid=\"stHeader\"]');
-=======
     function getHeader() {
       return doc.querySelector('header[data-testid="stHeader"], div[data-testid="stHeader"]');
->>>>>>> b02d863e
     }
 
     function init() {
