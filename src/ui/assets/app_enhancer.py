--- conflicted
+++ resolved
@@ -11,31 +11,6 @@
   (() => {
     const TITLE = __APP_TITLE__;
     const ENHANCER_KEY = '__appEnhancer';
-<<<<<<< HEAD
-    const HEADER_SELECTORS = [
-      'header[data-testid="stHeader"]',
-      'div[data-testid="stHeader"]',
-      'header[data-testid="stAppHeader"]',
-      'div[data-testid="stAppHeader"]',
-    ];
-    const TOOLBAR_SELECTORS = [
-      '[data-testid="stToolbar"]',
-      '[data-testid="stHeaderToolbar"]',
-      '[data-testid="stToolbarActions"]',
-    ];
-    const scriptDoc = document;
-    const candidateDocs = (() => {
-      const docs = [];
-      try {
-        if (window.parent && window.parent !== window && window.parent.document) {
-          docs.push(window.parent.document);
-        }
-      } catch (error) { /* Ignore cross-origin access errors */ }
-      docs.push(scriptDoc);
-      return Array.from(new Set(docs.filter(Boolean)));
-    })();
-    if (!candidateDocs.length) { return; }
-=======
     const doc = (() => {
       try {
         if (window.parent && window.parent !== window && window.parent.document) {
@@ -45,7 +20,6 @@
       return document;
     })();
     if (!doc) { return; }
->>>>>>> 467cf811
 
     const stateDoc = candidateDocs[0];
     const existingEnhancer = stateDoc[ENHANCER_KEY];
@@ -55,47 +29,6 @@
     }
 
     const headerObservers = new Map();
-<<<<<<< HEAD
-    const toolbarObservers = new Map();
-    const mainObservers = new Map();
-    const containerObservers = new Map();
-    let enhancementFrame = null;
-
-    function ensureToolbarTitle(reattach = true) {
-      let applied = false;
-      for (const doc of candidateDocs) {
-        const headers = getHeaders(doc);
-        if (!headers.length) {
-          detachHeaderObserver(doc);
-          detachToolbarObserver(doc);
-          continue;
-        }
-        for (const header of headers) {
-          const ownerDoc = header.ownerDocument || doc;
-          const target = getToolbarContainer(header);
-          if (!target) { continue; }
-          let title = target.querySelector('.app-toolbar-title');
-          if (!title) {
-            title = ownerDoc.createElement('div');
-            title.className = 'app-toolbar-title';
-            if (target.firstChild) {
-              target.insertBefore(title, target.firstChild);
-            } else {
-              target.appendChild(title);
-            }
-          }
-          if (title.textContent !== TITLE) {
-            title.textContent = TITLE;
-          }
-          title.setAttribute('title', TITLE);
-          applied = true;
-          if (reattach) {
-            attachHeaderObserver(doc, header);
-            attachToolbarObserver(doc, target);
-            attachContainerObserver(header);
-          }
-        }
-=======
     const mainObservers = new Map();
     let enhancementFrame = null;
 
@@ -107,7 +40,6 @@
         title = doc.createElement('div');
         title.className = 'app-toolbar-title';
         header.insertBefore(title, header.firstChild);
->>>>>>> 467cf811
       }
       if (reattach) { attachMainObservers(); }
       return applied;
@@ -121,36 +53,6 @@
       setTimeout(() => clearInterval(retryInterval), 5000);
     }
 
-<<<<<<< HEAD
-    function attachHeaderObserver(doc, header) {
-      if (!header) { return detachHeaderObserver(doc); }
-      let observer = headerObservers.get(doc);
-      if (!observer) {
-        observer = new MutationObserver(() => { ensureToolbarTitle(false); });
-        headerObservers.set(doc, observer);
-      }
-      observer.disconnect();
-      observer.observe(header, { childList: true, subtree: true });
-      return true;
-    }
-
-    function detachHeaderObserver(doc) {
-      const observer = headerObservers.get(doc);
-      if (observer) { observer.disconnect(); }
-      return false;
-    }
-
-    function attachToolbarObserver(doc, toolbar) {
-      if (!toolbar) { return detachToolbarObserver(doc); }
-      let observer = toolbarObservers.get(doc);
-      if (!observer) {
-        observer = new MutationObserver(() => { ensureToolbarTitle(false); });
-        toolbarObservers.set(doc, observer);
-      }
-      observer.disconnect();
-      observer.observe(toolbar, { childList: true, subtree: true });
-      return true;
-=======
     function attachHeaderObserver() {
       const header = getHeader();
       if (!header) { headerObserver.disconnect(); return false; }
@@ -174,7 +76,6 @@
         observer.disconnect();
         observer.observe(main, { childList: true, subtree: true });
       }
->>>>>>> 467cf811
     }
 
     function detachToolbarObserver(doc) {
@@ -221,72 +122,8 @@
 
     function applyEnhancements() { ensureToolbarTitle(false); }
 
-<<<<<<< HEAD
-    function getHeaders(doc) {
-      const roots = collectSearchRoots(doc);
-      const found = new Set();
-      for (const root of roots) {
-        if (!root || typeof root.querySelectorAll !== 'function') { continue; }
-        for (const selector of HEADER_SELECTORS) {
-          const matches = root.querySelectorAll(selector);
-          if (matches && matches.length) {
-            for (const header of matches) {
-              if (header) { found.add(header); }
-            }
-          }
-        }
-      }
-      return Array.from(found);
-    }
-
-    function collectSearchRoots(doc) {
-      if (!doc) { return []; }
-      const roots = [];
-      const seen = new Set();
-      const queue = [];
-      queue.push(doc);
-      while (queue.length) {
-        const root = queue.shift();
-        if (!root || seen.has(root)) { continue; }
-        seen.add(root);
-        roots.push(root);
-        if (typeof root.querySelectorAll !== 'function') { continue; }
-        const elements = root.querySelectorAll('*');
-        for (const element of elements) {
-          if (element && element.shadowRoot) {
-            queue.push(element.shadowRoot);
-          }
-        }
-      }
-      return roots;
-    }
-
-    function getToolbarContainer(header) {
-      if (!header) { return null; }
-      for (const selector of TOOLBAR_SELECTORS) {
-        const node = header.querySelector(selector);
-        if (node) { return node; }
-      }
-      return header;
-    }
-
-    function getHeaderContainer(header) {
-      if (!header || typeof header.closest !== 'function') { return null; }
-      const selectors = [
-        '[data-testid="stAppViewContainer"]',
-        '[data-testid="stApp"]',
-        '#root',
-        'body',
-      ];
-      for (const selector of selectors) {
-        const node = header.closest(selector);
-        if (node) { return node; }
-      }
-      return header.parentElement || null;
-=======
     function getHeader() {
       return doc.querySelector('header[data-testid="stHeader"], div[data-testid="stHeader"]');
->>>>>>> 467cf811
     }
 
     function init() {
