"""Service layer for running the video analysis pipeline."""

from __future__ import annotations

import json
import logging
import time
from dataclasses import dataclass
from pathlib import Path
from typing import Any, Callable, Dict, Iterable, Optional, Protocol, Tuple, Union

import cv2
import numpy as np
import pandas as pd

from src import config
from src.config.constants import MIN_DETECTION_CONFIDENCE
from src.config.settings import (
    DEFAULT_LANDMARK_MIN_VISIBILITY,
    DETECTION_SAMPLE_FPS as DEFAULT_DETECTION_SAMPLE_FPS,
)
from src.A_preprocessing.frame_extraction import (
    extract_and_preprocess_frames,
    extract_frames_stream,
    extract_processed_frames_stream,
)
from src.A_preprocessing.video_metadata import VideoInfo, read_video_file_info
from src.B_pose_estimation.estimators import (
    CroppedPoseEstimator,
    PoseEstimator,
    RoiPoseEstimator,
)
from src.B_pose_estimation.processing import (
    calculate_metrics_from_sequence,
    filter_and_interpolate_landmarks,
)
from src.C_repetition_analysis.reps.api import count_repetitions_with_config
from src.D_visualization.video_landmarks import (
    OverlayStyle,
    draw_pose_on_frame,
    render_landmarks_video,
)
from src.exercise_detection.exercise_detector import (
    DetectionResult,
    IncrementalExerciseFeatureExtractor,
)
from src.core.types import ExerciseType, ViewType, as_exercise, as_view
from src.pipeline_data import OutputPaths, Report, RunStats
from src.services.errors import NoFramesExtracted, VideoOpenError


logger = logging.getLogger(__name__)


@dataclass
class _StreamingPoseResult:
    df_landmarks: "pd.DataFrame"
    frames_processed: int
    detection: Optional[DetectionResult]
    debug_video_path: Optional[Path]
    processed_size: Optional[tuple[int, int]] = None


# Prioriza mp4v para evitar dependencias de libopenh264 en Windows
_DEBUG_VIDEO_CODECS = ("mp4v", "avc1", "XVID", "H264")


class ProgressCallback(Protocol):
    def __call__(self, progress: int, message: str, /) -> None:
        """Preferred signature: receives percentage [0..100] and a human-readable message."""


@dataclass(frozen=True)
class SamplingPlan:
    """Encapsulate the sampling parameters derived for a pipeline run."""

    fps_base: float
    sample_rate: int
    fps_effective: float
    warnings: list[str]

def _notify(cb: Optional[Callable[..., None]], progress: int, message: str) -> None:
    """Invoke callbacks supporting either ``(progress, message)`` or legacy ``(progress)``."""
    if not cb:
        return
    try:
        # Preferred modern signature: (progress, message)
        cb(progress, message)
    except TypeError:
        # Backward-compatible legacy signature: (progress)
        cb(progress)


def _stream_pose_and_detection(
    frames: Iterable[np.ndarray],
    cfg: config.Config,
    *,
    detection_enabled: bool,
    detection_source_fps: float,
    debug_video_path: Optional[Path],
    debug_video_fps: float,
    preview_callback: Optional[Callable[[np.ndarray, int, float], None]] = None,
    preview_fps: Optional[float] = None,
) -> _StreamingPoseResult:
    """Iterate ``frames`` once running pose estimation, detection and optional previews."""

    rows: list[dict[str, float]] = []
    frames_processed = 0
    detection_result: Optional[DetectionResult] = None
    detection_error = False

    detection_target_fps = getattr(cfg.video, "detection_sample_fps", None)
    if not detection_target_fps or detection_target_fps <= 0:
        detection_target_fps = float(DEFAULT_DETECTION_SAMPLE_FPS)
    detection_source_fps = float(detection_source_fps or 0.0)
    detection_ts_fps = detection_source_fps if detection_source_fps > 0 else detection_target_fps

    # Resolve min_visibility before constructing the incremental detector so overrides are honored
    min_visibility = (
        float(getattr(cfg.debug, "min_visibility", DEFAULT_LANDMARK_MIN_VISIBILITY))
        if hasattr(cfg, "debug")
        else float(DEFAULT_LANDMARK_MIN_VISIBILITY)
    )
    detection_extractor: Optional[IncrementalExerciseFeatureExtractor] = None
    if detection_enabled:
        detection_extractor = IncrementalExerciseFeatureExtractor(
            target_fps=float(detection_target_fps),
            source_fps=detection_ts_fps,
            max_frames=300,
            min_visibility=min_visibility,
        )

    preview_active = bool(preview_callback)
    configured_preview_fps = float(preview_fps) if preview_fps and preview_fps > 0 else float(
        getattr(getattr(cfg, "debug", object()), "preview_fps", 0.0) or 0.0
    )
    if configured_preview_fps <= 0:
        configured_preview_fps = 10.0

    detection_stride_base = detection_ts_fps
    if detection_stride_base <= 0:
        detection_stride_base = detection_target_fps if detection_target_fps > 0 else configured_preview_fps
    stride_preview = 1
    if preview_active:
        try:
            stride_preview = max(1, int(round(detection_stride_base / configured_preview_fps)))
        except Exception:
            stride_preview = 1

    debug_writer: Optional[cv2.VideoWriter] = None
    debug_style = OverlayStyle()
    debug_path: Optional[Path] = None
    debug_fps = float(debug_video_fps or detection_target_fps)
    if debug_fps <= 0:
        debug_fps = float(detection_target_fps)

    estimator_cls = (
        RoiPoseEstimator
        if (getattr(cfg.pose, "use_crop", False) and getattr(cfg.pose, "use_roi_tracking", False))
        else (CroppedPoseEstimator if getattr(cfg.pose, "use_crop", False) else PoseEstimator)
    )

    processed_size: Optional[tuple[int, int]] = None

    try:
        with estimator_cls(min_detection_confidence=MIN_DETECTION_CONFIDENCE) as estimator:
            for frame_idx, frame in enumerate(frames):
                frames_processed += 1
                height, width = frame.shape[:2]

                if processed_size is None:
                    processed_size = (int(width), int(height))

                ts_ms = (
                    (frame_idx / detection_ts_fps) * 1000.0
                    if detection_ts_fps > 0
                    else float(frame_idx) * 1000.0
                )
                emit_preview = preview_active and (frame_idx % stride_preview == 0)
                overlay_points_needed = emit_preview or debug_video_path is not None

                landmarks, _annotated, crop_box = estimator.estimate(frame)
                row: dict[str, float] = {"frame_idx": int(frame_idx)}
                overlay_points: dict[int, tuple[int, int]] = {}

                if landmarks:
                    crop_values = crop_box if crop_box else [0, 0, width, height]
                    crop_x1, crop_y1, crop_x2, crop_y2 = map(float, crop_values)
                    crop_width = max(crop_x2 - crop_x1, 0.0)
                    crop_height = max(crop_y2 - crop_y1, 0.0)

                    for landmark_index, point in enumerate(landmarks):
                        visibility = float(point.get("visibility", 0.0))
                        x_value = float(point.get("x", np.nan))
                        y_value = float(point.get("y", np.nan))

                        if getattr(cfg.pose, "use_crop", False) and not getattr(
                            cfg.pose, "use_roi_tracking", False
                        ):
                            if crop_width > 0.0 and crop_height > 0.0:
                                x_value = (x_value * crop_width + crop_x1) / float(width)
                                y_value = (y_value * crop_height + crop_y1) / float(height)
                            else:
                                x_value = np.nan
                                y_value = np.nan

                        if visibility < min_visibility:
                            x_value = np.nan
                            y_value = np.nan

                        row[f"x{landmark_index}"] = x_value
                        row[f"y{landmark_index}"] = y_value
                        row[f"z{landmark_index}"] = float(point.get("z", np.nan))
                        row[f"v{landmark_index}"] = visibility

                        if overlay_points_needed and np.isfinite(x_value) and np.isfinite(y_value):
                            px = int(round(x_value * width))
                            py = int(round(y_value * height))
                            overlay_points[landmark_index] = (px, py)

                    row.update(
                        {
                            "crop_x1": crop_x1,
                            "crop_y1": crop_y1,
                            "crop_x2": crop_x2,
                            "crop_y2": crop_y2,
                        }
                    )
                else:
                    for landmark_index in range(33):
                        row[f"x{landmark_index}"] = np.nan
                        row[f"y{landmark_index}"] = np.nan
                        row[f"z{landmark_index}"] = np.nan
                        row[f"v{landmark_index}"] = np.nan
                    row.update({"crop_x1": np.nan, "crop_y1": np.nan, "crop_x2": np.nan, "crop_y2": np.nan})

                if detection_extractor is not None and not detection_error:
                    def _coerce(value: Any) -> float:
                        try:
                            return float(value)
                        except (TypeError, ValueError):
                            return float("nan")

                    arr = np.empty((33, 4), dtype=float)
                    for landmark_index in range(33):
                        arr[landmark_index, 0] = _coerce(row[f"x{landmark_index}"])
                        arr[landmark_index, 1] = _coerce(row[f"y{landmark_index}"])
                        arr[landmark_index, 2] = _coerce(row[f"z{landmark_index}"])
                        arr[landmark_index, 3] = _coerce(row[f"v{landmark_index}"])
                    try:
                        detection_extractor.add_landmarks(
                            frame_idx,
                            arr,
                            width,
                            height,
                            ts_ms,
                        )
                    except Exception:  # pragma: no cover - best effort guard
                        logger.exception("Automatic exercise detection failed during streaming")
                        detection_error = True

                rows.append(row)

                overlay_frame: Optional[np.ndarray] = None

                def ensure_overlay_frame() -> np.ndarray:
                    nonlocal overlay_frame
                    if overlay_frame is None:
                        overlay_frame = frame.copy()
                        if overlay_points:
                            draw_pose_on_frame(overlay_frame, overlay_points, style=debug_style)
                    return overlay_frame

                if debug_video_path is not None:
                    if debug_writer is None:
                        try:
                            debug_writer = _open_debug_writer(debug_video_path, width, height, debug_fps)
                        except Exception as exc:
                            logger.warning("Debug video writer initialization failed: %s", exc)
                            debug_writer = None
                            debug_path = None
                            debug_video_path = None
                        else:
                            debug_path = debug_video_path
                    if debug_writer is not None:
                        debug_writer.write(ensure_overlay_frame())

                if emit_preview and preview_active and preview_callback is not None:
                    try:
                        frame_for_preview = ensure_overlay_frame()
                        preview_callback(frame_for_preview, int(frame_idx), float(ts_ms))
                    except Exception:  # pragma: no cover - UI level best effort
                        preview_active = False
                        logger.exception("Preview callback failed; disabling previews for this run")
    finally:
        if debug_writer is not None:
            debug_writer.release()

    if detection_extractor is not None:
        try:
            detection_result = detection_extractor.finalize()
        except Exception:  # pragma: no cover - detection fallback
            logger.exception("Automatic exercise detection failed during finalization")
            detection_result = DetectionResult(ExerciseType.UNKNOWN, ViewType.UNKNOWN, 0.0)
    df_landmarks = pd.DataFrame.from_records(rows)
    return _StreamingPoseResult(
        df_landmarks=df_landmarks,
        frames_processed=frames_processed,
        detection=detection_result,
        debug_video_path=debug_path,
        processed_size=processed_size,
    )


def _open_debug_writer(
    output_path: Path,
    width: int,
    height: int,
    fps: float,
) -> cv2.VideoWriter:
    """Open a VideoWriter trying multiple codecs until one succeeds.

    Prefer 'mp4v' to avoid libopenh264 version issues on some Windows builds.
    """
    size = (int(width), int(height))
    fps_value = max(float(fps), 1.0)
    last_error = None
    for code in _DEBUG_VIDEO_CODECS:
        try:
            writer = cv2.VideoWriter(str(output_path), cv2.VideoWriter_fourcc(*code), fps_value, size)
            if writer.isOpened():
                logger.info("Debug video writer opened with codec=%s fps=%.2f size=%s", code, fps_value, size)
                return writer
            # ensure resources are freed if the backend returned a closed writer
            writer.release()
            logger.warning("Debug writer attempt failed with codec=%s fps=%.2f size=%s", code, fps_value, size)
        except Exception as exc:
            last_error = exc
            logger.warning("Debug writer exception with codec=%s: %s", code, exc)
    raise RuntimeError(f"Could not open debug VideoWriter for path={output_path}") from last_error


def _iter_original_frames_for_overlay(
    video_path: Path,
    *,
    rotate: int,
    sample_rate: int,
    target_fps: Optional[float],
    max_frames: int,
):
    """Yield original-resolution frames using the same sampling strategy as the pipeline."""

    target = float(target_fps) if target_fps and target_fps > 0 else None
    sampling_mode = "time" if target is not None else "index"

    kwargs: dict[str, object] = {
        "video_path": str(video_path),
        "sampling": sampling_mode,
        "rotate": int(rotate),
        "resize_to": None,
    }
    if sampling_mode == "time":
        kwargs["target_fps"] = target
    else:
        kwargs["every_n"] = max(1, int(sample_rate))

    iterator = extract_frames_stream(**kwargs)
    produced = 0
    for finfo in iterator:
        yield finfo.array
        produced += 1
        if max_frames and produced >= max_frames:
            break


def _generate_overlay_video(
    video_path: Path,
    session_dir: Path,
    *,
    frame_sequence: np.ndarray,
    crop_boxes: Optional[np.ndarray],
    processed_size: Optional[tuple[int, int]],
<<<<<<< HEAD
    processing_rotation: int,
    output_rotation: int,
=======
    rotate: int,
>>>>>>> 9edb259c
    sample_rate: int,
    target_fps: Optional[float],
    fps_for_writer: float,
) -> Optional[Path]:
    """Render a debug overlay video matching the original resolution."""

    if frame_sequence is None:
        return None

    total_frames = len(frame_sequence)
    if total_frames == 0:
        return None

    if not processed_size or processed_size[0] <= 0 or processed_size[1] <= 0:
        return None

    processed_w = int(processed_size[0])
    processed_h = int(processed_size[1])

    overlay_path = session_dir / f"{session_dir.name}_overlay.mp4"
    fps_value = fps_for_writer if fps_for_writer and fps_for_writer > 0 else 1.0

    frames_iter = _iter_original_frames_for_overlay(
        video_path,
<<<<<<< HEAD
        rotate=processing_rotation,
=======
        rotate=rotate,
>>>>>>> 9edb259c
        sample_rate=sample_rate,
        target_fps=target_fps,
        max_frames=total_frames,
    )

<<<<<<< HEAD
    rotation_delta = (int(output_rotation) - int(processing_rotation)) % 360

=======
>>>>>>> 9edb259c
    stats = render_landmarks_video(
        frames_iter,
        frame_sequence,
        crop_boxes,
        str(overlay_path),
        fps=float(fps_value),
        processed_size=(processed_w, processed_h),
<<<<<<< HEAD
        output_rotate=rotation_delta,
=======
>>>>>>> 9edb259c
    )

    if stats.frames_written <= 0:
        overlay_path.unlink(missing_ok=True)
        return None

    return overlay_path


def run_pipeline(
    video_path: str,
    cfg: config.Config,
    progress_callback: Optional[Callable[..., None]] = None,
    *,
    prefetched_detection: Optional[Union[Tuple[str, str, float], DetectionResult]] = None,
    preview_callback: Optional[Callable[[np.ndarray, int, float], None]] = None,
    preview_fps: Optional[float] = None,
) -> Report:
    """Execute the full analysis pipeline using ``cfg`` as the single source of truth."""

    def notify(progress: int, message: str) -> None:
        logger.info(message)
        _notify(progress_callback, progress, message)

    config_sha1 = cfg.fingerprint()
    logger.info("CONFIG_SHA1=%s", config_sha1)

    output_paths = _prepare_output_paths(Path(video_path), cfg.output)
    config_path = output_paths.session_dir / "config_used.json"
    config_path.write_text(
        json.dumps(cfg.to_serializable_dict(), indent=2, ensure_ascii=False),
        encoding="utf-8",
    )

    t0 = time.perf_counter()
    notify(5, "STAGE 1: Extracting and rotating frames...")

    cap = _open_video_cap(video_path)
    manual_rotate = cfg.pose.rotate
    processing_rotate = int(manual_rotate) if manual_rotate is not None else 0
    metadata_rotation = 0
    warnings: list[str] = []
    skip_reason: Optional[str] = None
    fps_from_reader = float(cap.get(cv2.CAP_PROP_FPS) or 0.0)
    fps_effective = 0.0
    sample_rate = 1
    frames_processed = 0
    df_raw_landmarks = None
    fps_original = 0.0
    t1 = t0

    detected_label = ExerciseType.UNKNOWN
    detected_view = ViewType.UNKNOWN
    detected_confidence = 0.0
    debug_video_path_stream: Optional[Path] = None
    processed_frame_size: Optional[tuple[int, int]] = None

    target_size = (cfg.pose.target_width, cfg.pose.target_height)
    target_fps_for_sampling: Optional[float] = None

    try:
        info, fps_original, fps_warning, prefer_reader_fps = _read_info_and_initial_sampling(
            cap, video_path
        )

        initial_sample_rate = _compute_sample_rate(fps_original, cfg) if fps_original > 0 else 1

        metadata_rotation = int(info.rotation or 0)
        if manual_rotate is None:
            processing_rotate = metadata_rotation
        else:
            processing_rotate = int(manual_rotate)

        plan = make_sampling_plan(
            fps_metadata=fps_original,
            fps_from_reader=fps_from_reader,
            prefer_reader_fps=prefer_reader_fps,
            initial_sample_rate=initial_sample_rate,
            cfg=cfg,
            fps_warning=fps_warning,
        )
        sample_rate = plan.sample_rate
        fps_effective = plan.fps_effective
        fps_original = plan.fps_base
        warnings.extend(plan.warnings)

        if cfg.video.target_fps and cfg.video.target_fps > 0:
            target_fps_for_sampling = float(cfg.video.target_fps)

        if target_fps_for_sampling and target_fps_for_sampling > 0:
            raw_iter = extract_processed_frames_stream(
                video_path=video_path,
                rotate=processing_rotate,
                resize_to=target_size,
                cap=cap,
                prefetched_info=info,
                progress_callback=None,
                target_fps=target_fps_for_sampling,
            )
            fps_effective = float(target_fps_for_sampling)
            if fps_original > 0:
                sample_rate = max(1, int(round(fps_original / fps_effective)))
            if fps_warning:
                logger.info(
                    "Using time-based sampling at %.3f FPS despite metadata warning: %s",
                    fps_effective,
                    fps_warning,
                )
        else:
            raw_iter = extract_processed_frames_stream(
                video_path=video_path,
                rotate=processing_rotate,
                resize_to=target_size,
                cap=cap,
                prefetched_info=info,
                progress_callback=None,
                every_n=sample_rate,
            )

        t1 = time.perf_counter()
        notify(25, "STAGE 2: Estimating pose on frames...")
        detection_source = fps_effective if fps_effective > 0 else fps_original
        if detection_source <= 0:
            detection_source = fps_from_reader
        streaming_result = _stream_pose_and_detection(
            raw_iter,
            cfg,
            detection_enabled=prefetched_detection is None,
            detection_source_fps=detection_source,
            debug_video_path=(
                output_paths.session_dir / f"{output_paths.session_dir.name}_debug_HQ.mp4"
                if cfg.debug.generate_debug_video
                else None
            ),
            debug_video_fps=fps_effective if fps_effective > 0 else detection_source,
            preview_callback=preview_callback,
            preview_fps=preview_fps if preview_fps is not None else getattr(
                getattr(cfg, "debug", object()), "preview_fps", None
            ),
        )
        df_raw_landmarks = streaming_result.df_landmarks
        frames_processed = streaming_result.frames_processed
        debug_video_path_stream = streaming_result.debug_video_path
        processed_frame_size = streaming_result.processed_size
        if prefetched_detection is not None:
            detected_label, detected_view, detected_confidence = _normalize_detection(
                prefetched_detection
            )
        else:
            detection_output = streaming_result.detection
            if detection_output is None:
                detected_label = ExerciseType.UNKNOWN
                detected_view = ViewType.UNKNOWN
                detected_confidence = 0.0
            else:
                detected_label = detection_output.label
                detected_view = detection_output.view
                detected_confidence = float(detection_output.confidence)
        if df_raw_landmarks.empty:
            raise NoFramesExtracted("No frames could be extracted from the video.")
    finally:
        cap.release()

    if df_raw_landmarks is None:
        raise NoFramesExtracted("No frames could be extracted from the video.")

    if frames_processed < cfg.video.min_frames:
        skip_reason = (
            "Only {frames_processed} frames processed (< {min_frames}). "
            "Skipping repetition counting."
        ).format(frames_processed=frames_processed, min_frames=cfg.video.min_frames)
        warnings.append(skip_reason)
    if fps_effective < cfg.video.min_fps:
        message = (
            f"Effective FPS {fps_effective:.2f} below the minimum ({cfg.video.min_fps}). "
            "Skipping repetition counting."
        )
        warnings.append(message)
        if skip_reason is None:
            skip_reason = message

    t2 = time.perf_counter()
    notify(50, "STAGE 3: Filtering and interpolating landmarks...")
    filtered_sequence, crop_boxes = _filter_landmarks(df_raw_landmarks)

    debug_video_path: Optional[Path] = None
    overlay_video_path: Optional[Path] = None
    if cfg.debug.generate_debug_video:
        if debug_video_path_stream is not None:
            notify(65, "EXTRA STAGE: Debug video saved during streaming.")
            debug_video_path = debug_video_path_stream
        else:
            notify(65, "EXTRA STAGE: Debug video skipped (no frames recorded).")

        try:
            overlay_video_path = _generate_overlay_video(
                Path(video_path),
                output_paths.session_dir,
                frame_sequence=filtered_sequence,
                crop_boxes=crop_boxes,
                processed_size=processed_frame_size or target_size,
<<<<<<< HEAD
                processing_rotation=processing_rotate,
                output_rotation=metadata_rotation,
=======
                rotate=rotate,
>>>>>>> 9edb259c
                sample_rate=sample_rate,
                target_fps=target_fps_for_sampling,
                fps_for_writer=fps_effective if fps_effective > 0 else fps_original,
            )
        except Exception:
            logger.exception("Failed to render overlay video")

    t3 = time.perf_counter()
    notify(75, "STAGE 4: Computing biomechanical metrics...")
    (
        df_metrics,
        angle_range,
        metrics_warnings,
        metrics_skip_reason,
    ) = _compute_metrics_and_angle(filtered_sequence, cfg.counting.primary_angle, fps_effective)
    warnings.extend(metrics_warnings)
    if skip_reason is None and metrics_skip_reason is not None:
        skip_reason = metrics_skip_reason
    t_metrics_end = time.perf_counter()

    primary_angle = cfg.counting.primary_angle

    if angle_range < cfg.counting.min_angle_excursion_deg and skip_reason is None:
        skip_reason = (
            f"The range of motion ({angle_range:.2f}°) is below the required minimum "
            f"({cfg.counting.min_angle_excursion_deg}°)."
        )
        warnings.append(skip_reason)

    reps = 0
    if skip_reason is None:
        t4 = time.perf_counter()
        notify(90, "STAGE 5: Counting repetitions...")
        reps, count_warnings = _maybe_count_reps(
            df_metrics, cfg, fps_effective, skip_reason
        )
        warnings.extend(count_warnings)
    else:
        notify(90, "STAGE 5: Counting skipped due to quality constraints.")
        reps, count_warnings = _maybe_count_reps(df_metrics, cfg, fps_effective, skip_reason)
        warnings.extend(count_warnings)

    if cfg.debug.debug_mode:
        logger.info("DEBUG MODE: Saving intermediate data...")
        df_raw_landmarks.to_csv(output_paths.session_dir / "1_raw_landmarks.csv", index=False)
        df_metrics.to_csv(output_paths.session_dir / "2_metrics.csv", index=False)

    notify(100, "PIPELINE COMPLETED")
    t5 = time.perf_counter()
    extract_ms = (t1 - t0) * 1000
    pose_ms = (t2 - t1) * 1000
    filter_ms = (t3 - t2) * 1000
    metrics_ms = (t_metrics_end - t3) * 1000
    count_ms = (t5 - t4) * 1000 if "t4" in locals() else 0.0
    total_ms = (t5 - t0) * 1000

    stats = RunStats(
        config_sha1=config_sha1,
        fps_original=float(fps_original),
        fps_effective=float(fps_effective),
        frames=frames_processed,
        exercise_selected=as_exercise(cfg.counting.exercise),
        exercise_detected=detected_label,
        view_detected=detected_view,
        detection_confidence=float(detected_confidence),
        primary_angle=primary_angle if primary_angle in df_metrics.columns else None,
        angle_range_deg=float(angle_range),
        min_prominence=float(cfg.counting.min_prominence),
        min_distance_sec=float(cfg.counting.min_distance_sec),
        refractory_sec=float(cfg.counting.refractory_sec),
        warnings=warnings,
        skip_reason=skip_reason,
        config_path=config_path,
        t_extract_ms=float(extract_ms),
        t_pose_ms=float(pose_ms),
        t_filter_ms=float(filter_ms),
        t_metrics_ms=float(metrics_ms),
        t_count_ms=float(count_ms),
        t_total_ms=float(total_ms),
    )

    logger.info(
        "TIMINGS extract=%.0fms pose=%.0fms filter=%.0fms metrics=%.0fms count=%.0fms total=%.0fms",
        extract_ms,
        pose_ms,
        filter_ms,
        metrics_ms,
        count_ms,
        total_ms,
    )
    return Report(
        repetitions=reps if skip_reason is None else 0,
        metrics=df_metrics,
        debug_video_path=debug_video_path,
        overlay_video_path=overlay_video_path,
        stats=stats,
        config_used=cfg,
    )


def run_full_pipeline_in_memory(
    video_path: str,
    settings: Dict[str, Any],
    progress_callback: Optional[Callable[[int], None]] = None,
) -> Dict[str, Any]:
    """Compatibility wrapper maintained for legacy front-ends."""
    cfg = config.load_default()
    _apply_settings(cfg, settings)
    report = run_pipeline(video_path, cfg, progress_callback)
    return report.to_legacy_dict()


# --- Helpers ------------------------------------------------------------------


def _prepare_output_paths(video_path: Path, output_cfg: config.OutputConfig) -> OutputPaths:
    base_dir = Path(output_cfg.base_dir).expanduser().resolve()
    counts_dir = Path(output_cfg.counts_dir).expanduser()
    poses_dir = Path(output_cfg.poses_dir).expanduser()

    for path in {base_dir, counts_dir, poses_dir}:
        path.mkdir(parents=True, exist_ok=True)

    session_dir = base_dir / video_path.stem
    session_dir.mkdir(parents=True, exist_ok=True)

    return OutputPaths(base_dir=base_dir, counts_dir=counts_dir, poses_dir=poses_dir, session_dir=session_dir)


def _compute_sample_rate(fps: float, cfg: config.Config) -> int:
    if cfg.video.manual_sample_rate and cfg.video.manual_sample_rate > 0:
        return max(1, int(cfg.video.manual_sample_rate))
    if fps > 0 and cfg.video.target_fps and cfg.video.target_fps > 0:
        return max(1, int(round(fps / cfg.video.target_fps)))
    return 1


def _normalize_detection(
    detection: Union[DetectionResult, Tuple[str, str, float]]
) -> Tuple[ExerciseType, ViewType, float]:
    """Return ``(exercise, view, confidence)`` normalized to enums."""
    if isinstance(detection, DetectionResult):
        label, view, confidence = detection.label, detection.view, float(detection.confidence)
    else:
        label, view, confidence = detection
    return as_exercise(label), as_view(view), float(confidence)


def make_sampling_plan(
    *,
    fps_metadata: float,
    fps_from_reader: float,
    prefer_reader_fps: bool,
    initial_sample_rate: int,
    cfg: config.Config,
    fps_warning: Optional[str],
) -> SamplingPlan:
    """Compute ``fps_base``, ``sample_rate``, and warnings using legacy heuristics."""

    warnings: list[str] = []

    fps_base = float(fps_metadata)
    if (fps_base <= 0.0 or prefer_reader_fps) and fps_from_reader > 0.0:
        fps_base = float(fps_from_reader)
    if fps_base <= 0.0 and fps_from_reader <= 0.0:
        warnings.append(
            "Unable to determine a valid FPS from metadata or reader. Falling back to 1 FPS."
        )
        fps_base = 1.0

    sample_rate = int(initial_sample_rate)
    if initial_sample_rate == 1 and cfg.video.target_fps and cfg.video.target_fps > 0:
        recomputed = _compute_sample_rate(fps_base, cfg)
        if recomputed > 1:
            sample_rate = recomputed

    fps_effective = fps_base / sample_rate if sample_rate > 0 else fps_base

    if fps_warning:
        message = f"{fps_warning} Using FPS value: {fps_base:.2f}."
        logger.warning(message)
        warnings.append(message)

    return SamplingPlan(
        fps_base=float(fps_base),
        sample_rate=int(sample_rate),
        fps_effective=float(fps_effective),
        warnings=warnings,
    )


# Video metadata handled by: src/A_preprocessing/video_metadata.read_video_file_info


def _open_video_cap(video_path: str) -> cv2.VideoCapture:
    """Open a ``VideoCapture`` for ``video_path`` ensuring the handle is valid."""

    cap = cv2.VideoCapture(video_path)
    if not cap.isOpened():
        raise VideoOpenError(f"Could not open the video: {video_path}")
    return cap


def _read_info_and_initial_sampling(
    cap: cv2.VideoCapture,
    video_path: str,
) -> tuple[VideoInfo, float, Optional[str], bool]:
    """Read metadata and derive FPS heuristics used by the sampling plan."""

    info = read_video_file_info(video_path, cap=cap)

    fps_original = float(info.fps or 0.0)
    fps_warning: Optional[str] = None
    prefer_reader_fps = False

    if info.fps_source == "estimated":
        fps_warning = f"Invalid metadata FPS. Estimated from video duration ({fps_original:.2f} fps)."
    elif info.fps_source == "reader":
        fps_warning = (
            "Invalid metadata FPS and unreliable duration. Falling back to the reader-reported FPS."
        )
        prefer_reader_fps = True

    return info, fps_original, fps_warning, prefer_reader_fps


def _extract_frames(
    video_path: str,
    cap: cv2.VideoCapture,
    info: VideoInfo,
    rotate: int,
    initial_sample_rate: int,
) -> tuple[list[object], float]:
    """Extract and pre-process frames using the configured sample rate."""

    frames, fps_from_reader = extract_and_preprocess_frames(
        video_path=video_path,
        rotate=rotate,
        sample_rate=initial_sample_rate,
        cap=cap,
        prefetched_info=info,
    )
    return frames, float(fps_from_reader)


def _apply_sampling_plan(
    frames: list[object], initial_sample_rate: int, plan: SamplingPlan
) -> list[object]:
    """Apply the sampling stride derived from ``plan`` to the extracted frames."""

    if plan.sample_rate != initial_sample_rate:
        stride = max(1, int(plan.sample_rate // max(1, initial_sample_rate)))
        return frames[::stride]
    return frames


def _prepare_processed_frames(
    frames: list[object], target_size: tuple[int, int]
) -> list[object]:
    """Resize frames to ``target_size`` using area interpolation when downscaling."""

    processed: list[object] = []
    target_width, target_height = target_size
    for frame in frames:
        height, width = frame.shape[:2]
        if width == target_width and height == target_height:
            processed.append(frame)
            continue
        interpolation = cv2.INTER_AREA if width > target_width or height > target_height else cv2.INTER_LINEAR
        processed.append(cv2.resize(frame, target_size, interpolation=interpolation))
    return processed


def _filter_landmarks(df_raw: "pd.DataFrame") -> tuple["pd.DataFrame", object]:
    """Filter and interpolate the pose landmarks, returning crop boxes as metadata."""

    return filter_and_interpolate_landmarks(df_raw)


def _compute_metrics_and_angle(
    df_seq: "pd.DataFrame", primary_angle: str, fps_effective: float
) -> tuple["pd.DataFrame", float, list[str], Optional[str]]:
    """Compute biomechanical metrics and derive the primary angle excursion."""

    warnings: list[str] = []
    skip_reason: Optional[str] = None

    df_metrics = calculate_metrics_from_sequence(df_seq, fps_effective)
    angle_range = 0.0

    if not df_metrics.empty and primary_angle in df_metrics.columns:
        series = df_metrics[primary_angle].dropna()
        if not series.empty:
            angle_range = float(series.max() - series.min())
        else:
            warnings.append(
                f"No valid values could be obtained for the primary angle '{primary_angle}'."
            )
            skip_reason = "The primary angle column does not contain valid data."
    else:
        warnings.append(
            f"The primary angle column '{primary_angle}' is not present in the metrics."
        )
        skip_reason = "The primary angle column was not found in the metrics."

    return df_metrics, angle_range, warnings, skip_reason


def _maybe_count_reps(
    df_metrics: "pd.DataFrame",
    cfg: config.Config,
    fps_effective: float,
    skip_reason: Optional[str],
) -> tuple[int, list[str]]:
    """Count repetitions unless ``skip_reason`` indicates the stage was skipped."""

    if skip_reason is not None:
        return 0, []

    result, debug_info = count_repetitions_with_config(df_metrics, cfg.counting, fps_effective)
    stage_warnings: list[str] = []
    if result == 0 and not debug_info.valley_indices:
        stage_warnings.append("No repetitions were detected with the current parameters.")
    return result, stage_warnings

def _apply_settings(cfg: config.Config, settings: Dict[str, Any]) -> None:
    """Bridge legacy dictionary settings into the structured ``Config`` object."""
    if "output_dir" in settings:
        base_dir = Path(settings["output_dir"]).expanduser()
        cfg.output.base_dir = base_dir
        cfg.output.counts_dir = base_dir / "counts"
        cfg.output.poses_dir = base_dir / "poses"
    if "sample_rate" in settings:
        cfg.video.manual_sample_rate = int(settings["sample_rate"])
    if "rotate" in settings:
        cfg.pose.rotate = settings["rotate"]
    if "target_width" in settings:
        cfg.pose.target_width = int(settings["target_width"])
    if "target_height" in settings:
        cfg.pose.target_height = int(settings["target_height"])
    if "use_crop" in settings:
        cfg.pose.use_crop = bool(settings["use_crop"])
    if "generate_debug_video" in settings:
        cfg.debug.generate_debug_video = bool(settings["generate_debug_video"])
    if "debug_mode" in settings:
        cfg.debug.debug_mode = bool(settings["debug_mode"])
    if "low_thresh" in settings:
        cfg.faults.low_thresh = float(settings["low_thresh"])
    if "high_thresh" in settings:
        cfg.faults.high_thresh = float(settings["high_thresh"])
    # ``fps_override`` is intentionally ignored – the pipeline relies on metadata FPS.<|MERGE_RESOLUTION|>--- conflicted
+++ resolved
@@ -380,12 +380,7 @@
     frame_sequence: np.ndarray,
     crop_boxes: Optional[np.ndarray],
     processed_size: Optional[tuple[int, int]],
-<<<<<<< HEAD
-    processing_rotation: int,
-    output_rotation: int,
-=======
     rotate: int,
->>>>>>> 9edb259c
     sample_rate: int,
     target_fps: Optional[float],
     fps_for_writer: float,
@@ -410,21 +405,12 @@
 
     frames_iter = _iter_original_frames_for_overlay(
         video_path,
-<<<<<<< HEAD
-        rotate=processing_rotation,
-=======
         rotate=rotate,
->>>>>>> 9edb259c
         sample_rate=sample_rate,
         target_fps=target_fps,
         max_frames=total_frames,
     )
 
-<<<<<<< HEAD
-    rotation_delta = (int(output_rotation) - int(processing_rotation)) % 360
-
-=======
->>>>>>> 9edb259c
     stats = render_landmarks_video(
         frames_iter,
         frame_sequence,
@@ -432,10 +418,6 @@
         str(overlay_path),
         fps=float(fps_value),
         processed_size=(processed_w, processed_h),
-<<<<<<< HEAD
-        output_rotate=rotation_delta,
-=======
->>>>>>> 9edb259c
     )
 
     if stats.frames_written <= 0:
@@ -637,12 +619,7 @@
                 frame_sequence=filtered_sequence,
                 crop_boxes=crop_boxes,
                 processed_size=processed_frame_size or target_size,
-<<<<<<< HEAD
-                processing_rotation=processing_rotate,
-                output_rotation=metadata_rotation,
-=======
                 rotate=rotate,
->>>>>>> 9edb259c
                 sample_rate=sample_rate,
                 target_fps=target_fps_for_sampling,
                 fps_for_writer=fps_effective if fps_effective > 0 else fps_original,
