"""Utilidades geométricas para normalizar coordenadas de marcadores.
Agrupa cálculos matemáticos y estimaciones de encuadre sin depender de OpenCV para
que puedan probarse de forma aislada y reutilizarse en distintos renderizadores."""

from __future__ import annotations

import math
from typing import Optional, Sequence

# Declaramos la API pública del módulo.
__all__ = ["_normalize_points_for_frame", "_estimate_subject_bbox"]


<<<<<<< HEAD
def _landmarks_in_unit_square(frame_landmarks, *, tolerance: float = 0.025) -> bool:
    """Comprueba si los puntos finitos están normalizados en ``[0, 1]`` con holgura.

    Admitimos un margen configurable (por defecto ±2.5 %) para absorber errores de
    interpolación o redondeos que podrían llevar coordenadas a valores como 1.01.
    Si todos los puntos finitos caen en ``[-tol, 1+tol]`` consideramos que la
    serie ya está global y no requiere reproyección adicional.
    """

    any_finite = False
    tol = max(0.0, float(tolerance))
    lower, upper = -tol, 1.0 + tol

=======
def _landmarks_in_unit_square(frame_landmarks) -> bool:
    """Comprueba si todos los puntos finitos están normalizados en ``[0, 1]``.

    Esto permite decidir cuándo ignorar cajas de recorte preexistentes porque las
    coordenadas ya están expresadas en el sistema de referencia global del frame
    (y volver a aplicar el recorte provocaría una desalineación de los overlays).
    """

    any_finite = False
>>>>>>> 2bcbf89c
    for lm in frame_landmarks or []:
        try:
            x = float(lm["x"])
            y = float(lm["y"])
        except Exception:
            continue
        if not (math.isfinite(x) and math.isfinite(y)):
            continue
        any_finite = True
<<<<<<< HEAD
        if not (lower <= x <= upper and lower <= y <= upper):
            return False

=======
        if not (0.0 <= x <= 1.0 and 0.0 <= y <= 1.0):
            return False
>>>>>>> 2bcbf89c
    return any_finite


def _normalize_points_for_frame(
    frame_landmarks,
    crop_box: Optional[Sequence[float]],
    orig_w: int,
    orig_h: int,
    proc_w: int,
    proc_h: int,
) -> dict[int, tuple[int, int]]:
    """Convierte puntos normalizados del modelo en coordenadas de píxel absolutas.
    Lo necesitamos para dibujar sobre frames reales y medir distancias en píxeles sin
    repetir el mismo cálculo de escalado en cada lugar del código."""

    pts: dict[int, tuple[int, int]] = {}
    if frame_landmarks is None:
        return pts
    try:
        if all((math.isnan(lm["x"]) for lm in frame_landmarks)):
            return pts
    except Exception:
        # Si los datos no son numéricos, simplemente continuamos.
        pass

    landmarks_are_normalized = _landmarks_in_unit_square(frame_landmarks)
    crop_vals: Optional[tuple[float, float, float, float]] = None
    if crop_box is not None:
        try:
            crop_vals = tuple(map(float, crop_box))  # type: ignore[arg-type]
        except Exception:
            crop_vals = None

    treat_as_global = False
    if crop_vals is not None:
        if max(crop_vals) > 1.0:
            # Algunos modelos devuelven coordenadas absolutas cuando el recorte ya está en píxeles.
            treat_as_global = landmarks_are_normalized
        elif landmarks_are_normalized:
            # Si tanto el recorte como las coordenadas están normalizados en [0, 1],
            # no aplicamos el recorte para evitar duplicar transformaciones.
            treat_as_global = True

    proc_w = max(1, int(proc_w)) if math.isfinite(proc_w) else orig_w
    proc_h = max(1, int(proc_h)) if math.isfinite(proc_h) else orig_h
    sx, sy = (orig_w / float(proc_w)), (orig_h / float(proc_h))
    for idx, lm in enumerate(frame_landmarks):
        try:
            x, y = float(lm["x"]), float(lm["y"])
            if math.isnan(x) or math.isnan(y):
                continue
        except Exception:
            continue
        if not treat_as_global and crop_vals is not None:
            x1_p, y1_p, x2_p, y2_p = crop_vals
            # Convertimos el punto relativo al recorte en coordenadas absolutas del frame procesado.
            abs_x_p = x1_p + x * (x2_p - x1_p)
            abs_y_p = y1_p + y * (y2_p - y1_p)
            final_x = int(round(abs_x_p * sx))
            final_y = int(round(abs_y_p * sy))
        else:
            final_x = int(round(x * orig_w))
            final_y = int(round(y * orig_h))
        final_x = max(0, min(orig_w - 1, final_x))
        final_y = max(0, min(orig_h - 1, final_y))
        pts[idx] = (final_x, final_y)
    return pts


def _estimate_subject_bbox(
    pts: dict[int, tuple[int, int]],
    frame_w: int,
    frame_h: int,
    *,
    margin: float = 0.12,
) -> tuple[int, int, int, int] | None:
    """Calcula una caja delimitadora expandida que abarque los puntos detectados.
    Añadimos un margen configurable para no cortar extremidades al generar recortes o
    reenfocar la cámara virtual alrededor de la persona analizada."""

    if not pts:
        return None

    xs = [p[0] for p in pts.values()]
    ys = [p[1] for p in pts.values()]
    if not xs or not ys:
        return None

    min_x, max_x = min(xs), max(xs)
    min_y, max_y = min(ys), max(ys)

    base = min(frame_w, frame_h)
    margin_px = float(max(0.0, margin)) * float(base)

    x1 = int(math.floor(min_x - margin_px))
    y1 = int(math.floor(min_y - margin_px))
    x2 = int(math.ceil(max_x + margin_px + 1.0))
    y2 = int(math.ceil(max_y + margin_px + 1.0))

    x1 = max(0, x1)
    y1 = max(0, y1)
    x2 = min(frame_w, max(x2, x1 + 1))
    y2 = min(frame_h, max(y2, y1 + 1))

    if x2 <= x1 or y2 <= y1:
        return None

    return x1, y1, x2, y2<|MERGE_RESOLUTION|>--- conflicted
+++ resolved
@@ -11,21 +11,6 @@
 __all__ = ["_normalize_points_for_frame", "_estimate_subject_bbox"]
 
 
-<<<<<<< HEAD
-def _landmarks_in_unit_square(frame_landmarks, *, tolerance: float = 0.025) -> bool:
-    """Comprueba si los puntos finitos están normalizados en ``[0, 1]`` con holgura.
-
-    Admitimos un margen configurable (por defecto ±2.5 %) para absorber errores de
-    interpolación o redondeos que podrían llevar coordenadas a valores como 1.01.
-    Si todos los puntos finitos caen en ``[-tol, 1+tol]`` consideramos que la
-    serie ya está global y no requiere reproyección adicional.
-    """
-
-    any_finite = False
-    tol = max(0.0, float(tolerance))
-    lower, upper = -tol, 1.0 + tol
-
-=======
 def _landmarks_in_unit_square(frame_landmarks) -> bool:
     """Comprueba si todos los puntos finitos están normalizados en ``[0, 1]``.
 
@@ -35,7 +20,6 @@
     """
 
     any_finite = False
->>>>>>> 2bcbf89c
     for lm in frame_landmarks or []:
         try:
             x = float(lm["x"])
@@ -45,14 +29,8 @@
         if not (math.isfinite(x) and math.isfinite(y)):
             continue
         any_finite = True
-<<<<<<< HEAD
-        if not (lower <= x <= upper and lower <= y <= upper):
-            return False
-
-=======
         if not (0.0 <= x <= 1.0 and 0.0 <= y <= 1.0):
             return False
->>>>>>> 2bcbf89c
     return any_finite
 
 
