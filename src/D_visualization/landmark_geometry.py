--- conflicted
+++ resolved
@@ -11,21 +11,6 @@
 __all__ = ["_normalize_points_for_frame", "_estimate_subject_bbox"]
 
 
-<<<<<<< HEAD
-def _landmarks_in_unit_square(frame_landmarks, *, tolerance: float = 0.025) -> bool:
-    """Comprueba si los puntos finitos están normalizados en ``[0, 1]`` con holgura.
-
-    Admitimos un margen configurable (por defecto ±2.5 %) para absorber errores de
-    interpolación o redondeos que podrían llevar coordenadas a valores como 1.01.
-    Si todos los puntos finitos caen en ``[-tol, 1+tol]`` consideramos que la
-    serie ya está global y no requiere reproyección adicional.
-    """
-
-    any_finite = False
-    tol = max(0.0, float(tolerance))
-    lower, upper = -tol, 1.0 + tol
-
-=======
 def _landmarks_in_unit_square(frame_landmarks) -> bool:
     """Comprueba si todos los puntos finitos están normalizados en ``[0, 1]``.
 
@@ -35,7 +20,6 @@
     """
 
     any_finite = False
->>>>>>> c7f33965
     for lm in frame_landmarks or []:
         try:
             x = float(lm["x"])
@@ -45,64 +29,11 @@
         if not (math.isfinite(x) and math.isfinite(y)):
             continue
         any_finite = True
-<<<<<<< HEAD
-        if not (lower <= x <= upper and lower <= y <= upper):
-            return False
-
-    return any_finite
-
-
-def _landmarks_look_like_pixels(
-    frame_landmarks,
-    *,
-    width: float,
-    height: float,
-    tolerance: float = 0.05,
-) -> bool:
-    """Heurística para detectar coordenadas ya expresadas en píxeles.
-
-    Consideramos "píxel" cuando:
-
-    * al menos un valor supera 1.0 (para diferenciar de normalización), y
-    * todos los valores finitos caen dentro del rango esperado del frame con un
-      margen configurable (por defecto ±5 %).
-    """
-
-    any_finite = False
-    any_over_unit = False
-    max_abs_val = 0.0
-    max_x = max(1.0, float(width))
-    max_y = max(1.0, float(height))
-    tol = max(0.0, float(tolerance))
-    lower_x, upper_x = -tol * max_x, (1.0 + tol) * max_x
-    lower_y, upper_y = -tol * max_y, (1.0 + tol) * max_y
-
-    for lm in frame_landmarks or []:
-        try:
-            x = float(lm["x"])
-            y = float(lm["y"])
-        except Exception:
-            continue
-        if not (math.isfinite(x) and math.isfinite(y)):
-            continue
-        any_finite = True
-        any_over_unit = any_over_unit or x > 1.0 or y > 1.0
-        max_abs_val = max(max_abs_val, abs(x), abs(y))
-        if not (lower_x <= x <= upper_x and lower_y <= y <= upper_y):
-            return False
-
-    min_dim = min(max_x, max_y)
-    scaled_enough = max_abs_val >= 0.1 * min_dim
-    return any_finite and any_over_unit and scaled_enough
-
-
-=======
         if not (0.0 <= x <= 1.0 and 0.0 <= y <= 1.0):
             return False
     return any_finite
 
 
->>>>>>> c7f33965
 def _normalize_points_for_frame(
     frame_landmarks,
     crop_box: Optional[Sequence[float]],
@@ -126,12 +57,6 @@
         pass
 
     landmarks_are_normalized = _landmarks_in_unit_square(frame_landmarks)
-<<<<<<< HEAD
-    landmarks_look_like_pixels = _landmarks_look_like_pixels(
-        frame_landmarks, width=proc_w or orig_w, height=proc_h or orig_h
-    )
-=======
->>>>>>> c7f33965
     crop_vals: Optional[tuple[float, float, float, float]] = None
     if crop_box is not None:
         try:
@@ -140,21 +65,6 @@
             crop_vals = None
 
     treat_as_global = False
-<<<<<<< HEAD
-    coord_mode = "normalized" if landmarks_are_normalized else (
-        "pixel" if landmarks_look_like_pixels else "normalized"
-    )
-    if coord_mode == "pixel":
-        # Las coordenadas ya vienen en espacio de píxel; ignoramos recortes.
-        treat_as_global = True
-    elif crop_vals is None:
-        # Sin recorte no hay transformación adicional.
-        treat_as_global = True
-    else:
-        crop_is_normalized = max(crop_vals) <= 1.0
-        if crop_is_normalized and landmarks_are_normalized:
-            # Tanto recorte como puntos están en [0,1]; ya son globales.
-=======
     if crop_vals is not None:
         if max(crop_vals) > 1.0:
             # Algunos modelos devuelven coordenadas absolutas cuando el recorte ya está en píxeles.
@@ -162,7 +72,6 @@
         elif landmarks_are_normalized:
             # Si tanto el recorte como las coordenadas están normalizados en [0, 1],
             # no aplicamos el recorte para evitar duplicar transformaciones.
->>>>>>> c7f33965
             treat_as_global = True
 
     proc_w = max(1, int(proc_w)) if math.isfinite(proc_w) else orig_w
