--- conflicted
+++ resolved
@@ -258,18 +258,7 @@
                 frame_height=height,
                 to_frame=False,
             )
-<<<<<<< HEAD
-            landmark_list = self.landmark_pb2.NormalizedLandmarkList(
-                landmark=[
-                    self.landmark_pb2.NormalizedLandmark(
-                        x=float(lm.x), y=float(lm.y), z=float(lm.z), visibility=float(lm.visibility)
-                    )
-                    for lm in results_crop.pose_landmarks.landmark
-                ]
-            )
-=======
             landmark_list = self.mp_pose.NormalizedLandmarkList(landmark=results_crop.pose_landmarks.landmark)
->>>>>>> aad0c091
             self.mp_drawing.draw_landmarks(annotated_crop, landmark_list, POSE_CONNECTIONS)
         else:
             # Si el recorte falla, usamos el resultado del frame completo para no perder la detección.
