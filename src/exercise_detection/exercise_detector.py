--- conflicted
+++ resolved
@@ -681,16 +681,6 @@
         side_votes,
     )
 
-<<<<<<< HEAD
-    vote_margin = front_votes - side_votes
-
-    if vote_margin >= 2 and front_score >= side_score * 0.6:
-        return "front"
-    if vote_margin <= -2 and side_score >= front_score * 0.6:
-        return "side"
-
-=======
->>>>>>> 9b3e3853
     if view == "unknown":
         if np.isfinite(yaw_med):
             if yaw_med <= VIEW_FRONT_FALLBACK_YAW_DEG:
@@ -704,13 +694,5 @@
                 return "side"
         if np.isfinite(width_mean):
             return "front" if width_mean >= VIEW_FRONT_WIDTH_THRESHOLD else "side"
-<<<<<<< HEAD
-
-    if view == "side" and vote_margin >= 1 and front_score >= side_score * 0.85:
-        return "front"
-    if view == "front" and vote_margin <= -1 and side_score >= front_score * 0.85:
-        return "side"
-=======
->>>>>>> 9b3e3853
 
     return view