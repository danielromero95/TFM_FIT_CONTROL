--- conflicted
+++ resolved
@@ -316,10 +316,6 @@
     st.session_state.last_run_success = False
     st.session_state.exercise = DEFAULT_EXERCISE_LABEL
     st.session_state.exercise_pending_update = None
-<<<<<<< HEAD
-    st.session_state[EXERCISE_WIDGET_KEY] = DEFAULT_EXERCISE_LABEL
-=======
->>>>>>> e602d960
     st.session_state.detect_result = None
     st.session_state.configure_values = CONFIG_DEFAULTS.copy()
     st.session_state.step = "upload"
@@ -505,10 +501,6 @@
     pending_exercise = st.session_state.pop("exercise_pending_update", None)
     if pending_exercise in VALID_EXERCISE_LABELS:
         st.session_state.exercise = pending_exercise
-<<<<<<< HEAD
-        st.session_state[EXERCISE_WIDGET_KEY] = pending_exercise
-=======
->>>>>>> e602d960
 
     current_exercise = st.session_state.get("exercise", DEFAULT_EXERCISE_LABEL)
     if current_exercise not in VALID_EXERCISE_LABELS:
