# src/app.py
"""Interfaz Streamlit que orquesta el pipeline de análisis."""

from __future__ import annotations

import os
import sys
from enum import Enum
from pathlib import Path

import streamlit as st

# Garantiza que la raíz del proyecto esté en el ``import path`` cuando Streamlit ejecuta la app
PROJECT_ROOT = Path(__file__).resolve().parent.parent
if str(PROJECT_ROOT) not in sys.path:
    sys.path.insert(0, str(PROJECT_ROOT))

from src.config import APP_NAME
from src.config.settings import configure_environment
from src.ui.assets import inject_css, inject_js
from src.ui.state import AppState, Step, get_state, go_to, reset_state, safe_rerun
from src.ui.steps.configure import _configure_step
from src.ui.steps.detect import _detect_step
from src.ui.steps.results import _results_panel, _results_summary
from src.ui.steps.running import _running_step
from src.ui.steps.upload import _upload_step

configure_environment()
st.set_page_config(layout="wide", page_title=APP_NAME)

ENABLE_JS_ENHANCEMENTS = os.getenv("ENABLE_JS_ENHANCEMENTS", "1") == "1"
# Bandera que activa integraciones de JavaScript opcionales en la UI.

class AppAction(Enum):
    """Acciones posibles emitidas por el panel de resultados."""

    NONE = "none"
    ADJUST = "adjust"
    RESET = "reset"


def should_render_detect(state: AppState) -> bool:
    """Indica si debe mostrarse la columna del paso de detección."""

    return bool(
        state.step in (Step.DETECT, Step.CONFIGURE, Step.RUNNING, Step.RESULTS)
        and state.video_path
    )


def middle_mode(state: AppState) -> str:
    """Determina qué vista debe renderizarse en la columna central."""

    if state.step == Step.CONFIGURE:
        return "configure"
    if state.step == Step.RUNNING:
        return "running"
    if state.step == Step.RESULTS:
        return "results"
    return "empty"


def _results_action_from_payload(payload: dict[str, bool] | None) -> AppAction:
    """Convierte la respuesta del panel de resultados en una acción tipada."""

    if not payload:
        return AppAction.NONE
    if payload.get("reset"):
        return AppAction.RESET
    if payload.get("adjust"):
        return AppAction.ADJUST
    return AppAction.NONE


def handle_results_action(action: AppAction) -> None:
    """Ejecuta los efectos secundarios asociados a cada acción."""

    if action is AppAction.ADJUST:
        go_to(Step.CONFIGURE)
        safe_rerun()
    elif action is AppAction.RESET:
        _reset_app()


def _reset_app() -> None:
    """Limpia el estado global y fuerza un refresco completo de la app."""

    reset_state()
    safe_rerun()


def main() -> None:
    """Punto de entrada principal para ejecutar la aplicación en Streamlit."""

    inject_css()
<<<<<<< HEAD
    inject_js(title=APP_NAME, enable=ENABLE_JS_ENHANCEMENTS)
=======
    if threading.current_thread() is threading.main_thread():
        inject_js(title=APP_NAME, enable=ENABLE_JS_ENHANCEMENTS)
>>>>>>> 10a03565

    results_action = AppAction.NONE
    col_left, col_mid, col_right = st.columns(3)

    with col_left:
        _upload_step()
        left_state = get_state()
        if should_render_detect(left_state):
            _detect_step()

    with col_mid:
        mid_state = get_state()
        mode = middle_mode(mid_state)
        if mode in {"configure", "running", "results"}:
            _configure_step(disabled=mode != "configure", show_actions=mode == "configure")
            if mode == "running":
                _running_step()
            elif mode == "results":
                _results_summary()

    with col_right:
        right_state = get_state()
        if right_state.step == Step.RESULTS:
            results_action = _results_action_from_payload(_results_panel())

    handle_results_action(results_action)

if __name__ == "__main__":
    main()<|MERGE_RESOLUTION|>--- conflicted
+++ resolved
@@ -93,12 +93,8 @@
     """Punto de entrada principal para ejecutar la aplicación en Streamlit."""
 
     inject_css()
-<<<<<<< HEAD
-    inject_js(title=APP_NAME, enable=ENABLE_JS_ENHANCEMENTS)
-=======
     if threading.current_thread() is threading.main_thread():
         inject_js(title=APP_NAME, enable=ENABLE_JS_ENHANCEMENTS)
->>>>>>> 10a03565
 
     results_action = AppAction.NONE
     col_left, col_mid, col_right = st.columns(3)
