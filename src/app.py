--- conflicted
+++ resolved
@@ -145,15 +145,6 @@
         display: flex;
         align-items: center;
       }
-<<<<<<< HEAD
-      header[data-testid="stHeader"] .app-toolbar-title {
-        margin-left: 16px;
-        margin-right: auto;
-        color: #e5e7eb;
-        font-weight: 700;
-        font-size: 18px;
-        letter-spacing: .2px;
-=======
       header[data-testid="stHeader"]::before {
         content: "Exercise Performance Analicer" !important;
         position: absolute;
@@ -164,7 +155,6 @@
         font-weight: 700 !important;
         font-size: 18px !important;
         letter-spacing: .2px !important;
->>>>>>> 7edec3fb
         pointer-events: none;
         max-width: calc(100% - 180px);
         white-space: nowrap;
