"""Pruebas unitarias para el contador de repeticiones basado en valles."""

from __future__ import annotations

import pandas as pd
import numpy as np

from src import config
from src.C_analysis.repetition_counter import (
    _filter_reps_by_thresholds,
    count_repetitions_with_config,
)


def _make_cfg(**overrides):
    cfg = config.CountingConfig()
    for key, value in overrides.items():
        setattr(cfg, key, value)
    return cfg


FAULTS_DISABLED = config.FaultConfig(low_thresh=None, high_thresh=None)


def test_count_repetitions_detects_two_valleys() -> None:
    """Dos valles bien separados deberían producir dos repeticiones."""
    angles = [
        170,
        150,
        120,
        90,
        120,
        150,
        170,
        150,
        110,
        80,
        110,
        150,
        170,
    ]
    df = pd.DataFrame({"left_knee": angles})
    cfg = _make_cfg(
        primary_angle="left_knee",
        min_prominence=5.0,
        min_distance_sec=0.1,
        refractory_sec=0.0,
    )

    reps, debug = count_repetitions_with_config(df, cfg, fps=30.0, faults_cfg=FAULTS_DISABLED)

    assert reps == 2
    assert debug.valley_indices == [3, 9]
    assert debug.prominences and len(debug.prominences) == 2


def test_count_repetitions_handles_missing_column() -> None:
    """Si falta la columna principal se debe devolver cero repeticiones y depuración vacía."""
    df = pd.DataFrame({"right_knee": [170, 160, 150]})
    cfg = _make_cfg(primary_angle="left_knee")

    reps, debug = count_repetitions_with_config(df, cfg, fps=30.0, faults_cfg=FAULTS_DISABLED)

    assert reps == 0
    assert debug.valley_indices == []
    assert debug.prominences == []


def test_refractory_filter_keeps_most_prominent_valley() -> None:
    """Los valles dentro de la ventana refractaria deben consolidarse en el más profundo."""
    angles = [
        170,
        155,
        130,
        85,
        120,
        90,
        150,
        170,
    ]
    df = pd.DataFrame({"left_knee": angles})
    cfg = _make_cfg(
        primary_angle="left_knee",
        min_prominence=5.0,
        min_distance_sec=0.1,
        refractory_sec=0.2,
    )

    reps, debug = count_repetitions_with_config(df, cfg, fps=30.0, faults_cfg=FAULTS_DISABLED)

    assert reps == 1
    assert debug.valley_indices == [3]
    assert len(debug.prominences) == 1


def test_state_machine_counts_clean_sine() -> None:
    cfg = _make_cfg(primary_angle="left_knee")
    fps = 30.0
    t = np.linspace(0, 4 * np.pi, 120)
    angles = 150 + 30 * np.cos(t)
    df = pd.DataFrame({"left_knee": angles, "pose_ok": 1.0})

    reps, debug = count_repetitions_with_config(df, cfg, fps=fps, faults_cfg=FAULTS_DISABLED)

    assert reps == 2
    assert len(debug.valley_indices) == reps


def test_state_machine_handles_noise_and_short_nans() -> None:
    rng = np.random.default_rng(123)
    t = np.linspace(0, 2 * np.pi, 90)
    clean = 140 + 25 * np.cos(t)
    noisy = clean + rng.normal(0, 2, size=clean.shape)
    noisy[20:22] = np.nan  # gap dentro del límite
    df = pd.DataFrame({"left_knee": noisy, "pose_ok": 1.0})
    cfg = _make_cfg(primary_angle="left_knee")

    reps, _ = count_repetitions_with_config(df, cfg, fps=30.0, faults_cfg=FAULTS_DISABLED)

    assert reps == 1


def test_state_machine_ignores_long_gaps() -> None:
    t = np.linspace(0, 2 * np.pi, 90)
    signal = 150 + 20 * np.cos(t)
    signal[30:40] = np.nan  # mayor que el hueco permitido
    df = pd.DataFrame({"left_knee": signal, "pose_ok": 1.0})
    cfg = _make_cfg(primary_angle="left_knee")

    reps, _ = count_repetitions_with_config(df, cfg, fps=30.0, faults_cfg=FAULTS_DISABLED)

    assert reps == 0


def test_threshold_filter_skipped_when_faults_missing() -> None:
    angles = [
        170,
        150,
        120,
        90,
        120,
        150,
        170,
        150,
        110,
        80,
        110,
        150,
        170,
    ]
    df = pd.DataFrame({"left_knee": angles})
    cfg = _make_cfg(
        primary_angle="left_knee",
        min_prominence=1.0,
        min_distance_sec=0.1,
        refractory_sec=0.0,
    )

    reps, debug = count_repetitions_with_config(df, cfg, fps=30.0, faults_cfg=FAULTS_DISABLED)

    assert reps == 2
    assert debug.raw_count == 2


def test_threshold_filter_drops_reps_not_crossing_limits() -> None:
    angles = np.array([150, 90, 150, 90, 150, 110, 150], dtype=float)
    valley_indices = [1, 3, 5]
    prominences = [10.0, 10.0, 10.0]

    filtered, _, rejected, _ = _filter_reps_by_thresholds(
        angles, valley_indices, prominences, low_thresh=100.0, high_thresh=140.0
    )

    assert len(filtered) == 2
    assert rejected == 1


def test_threshold_filter_rejects_nan_heavy_rep() -> None:
    angles = np.array([np.nan, np.nan, np.nan, np.nan])
    filtered_indices, _, rejected, reasons = _filter_reps_by_thresholds(
        angles, [1], [1.0], low_thresh=90.0, high_thresh=150.0
    )

    assert filtered_indices == []
    assert rejected == 1
    assert any("insufficient finite" in reason for reason in reasons)


def test_threshold_filter_can_be_opted_out() -> None:
    angles = [170, 150, 120, 90, 120, 150, 170, 150, 110, 80, 110, 150, 170]
    df = pd.DataFrame({"left_knee": angles})
    cfg = _make_cfg(
        primary_angle="left_knee",
        min_prominence=1.0,
        min_distance_sec=0.1,
        refractory_sec=0.0,
        enforce_low_thresh=False,
        enforce_high_thresh=False,
    )
    strict_faults = config.FaultConfig(low_thresh=90.0, high_thresh=200.0)

    reps, debug = count_repetitions_with_config(df, cfg, fps=30.0, faults_cfg=strict_faults)

    assert reps == 2
    assert debug.raw_count == 2
    assert debug.reps_rejected_threshold == 0


def test_threshold_filter_applies_when_enabled() -> None:
    angles = [170, 150, 120, 90, 120, 150, 170, 150, 110, 80, 110, 150, 170]
    df = pd.DataFrame({"left_knee": angles})
    cfg = _make_cfg(
        primary_angle="left_knee",
        min_prominence=1.0,
        min_distance_sec=0.1,
        refractory_sec=0.0,
        enforce_low_thresh=True,
        enforce_high_thresh=True,
    )
    strict_faults = config.FaultConfig(low_thresh=90.0, high_thresh=200.0)

    reps, debug = count_repetitions_with_config(df, cfg, fps=30.0, faults_cfg=strict_faults)

    assert debug.raw_count == 2
    assert reps == 0
    assert debug.reps_rejected_threshold == 2


<<<<<<< HEAD
def test_threshold_filter_ignored_when_enforcement_disabled_even_if_impossible() -> None:
    angles = [170, 150, 120, 90, 120, 150, 170, 150, 110, 80, 110, 150, 170]
    df = pd.DataFrame({"left_knee": angles})
    cfg = _make_cfg(
        primary_angle="left_knee",
        min_prominence=1.0,
        min_distance_sec=0.1,
        refractory_sec=0.0,
        enforce_low_thresh=False,
        enforce_high_thresh=False,
    )
    impossible_faults = config.FaultConfig(low_thresh=200.0, high_thresh=200.0)

    reps, debug = count_repetitions_with_config(
        df, cfg, fps=30.0, faults_cfg=impossible_faults
    )

    assert debug.raw_count == 2
    assert reps == 2
    assert debug.reps_rejected_threshold == 0


def test_threshold_filter_applies_both_limits_when_enabled() -> None:
    angles = np.array([170.0, 130.0, 170.0])

    filtered, _, rejected, reasons = _filter_reps_by_thresholds(
        angles,
        [1],
        [1.0],
        low_thresh=120.0,
        high_thresh=160.0,
        enforce_low=True,
        enforce_high=True,
    )

    assert filtered == []
    assert rejected == 1
    assert any("above low_thresh" in reason for reason in reasons)


=======
>>>>>>> f93f6092
def test_threshold_filter_requires_high_threshold_to_be_reached() -> None:
    angles = np.array([150.0, 159.9, 150.0])

    filtered, _, rejected, reasons = _filter_reps_by_thresholds(
        angles, [1], [1.0], low_thresh=None, high_thresh=160.0
    )

    assert filtered == []
    assert rejected == 1
    assert any("below high_thresh" in reason for reason in reasons)


def test_threshold_filter_accepts_exact_high_threshold() -> None:
    angles = np.array([150.0, 160.0, 150.0])

    filtered, _, rejected, reasons = _filter_reps_by_thresholds(
        angles, [1], [1.0], low_thresh=None, high_thresh=160.0
    )

    assert filtered == [1]
    assert rejected == 0
    assert reasons == []


def test_threshold_validation_uses_reference_signal() -> None:
    angles = [
        150,
        150,
        60,
        150,
        150,
        150,
        60,
        150,
        150,
        150,
        60,
        150,
        150,
    ]
    df = pd.DataFrame({"left_knee": angles})
    cfg = _make_cfg(
        primary_angle="left_knee",
        min_prominence=5.0,
        min_distance_sec=0.1,
        refractory_sec=0.0,
        enforce_low_thresh=True,
    )
    faults = config.FaultConfig(low_thresh=80.0, high_thresh=None)

    reps, debug = count_repetitions_with_config(df, cfg, fps=30.0, faults_cfg=faults)

    assert debug.raw_count == 2
    assert reps == 2
    assert debug.reps_rejected_threshold == 0<|MERGE_RESOLUTION|>--- conflicted
+++ resolved
@@ -226,49 +226,6 @@
     assert debug.reps_rejected_threshold == 2
 
 
-<<<<<<< HEAD
-def test_threshold_filter_ignored_when_enforcement_disabled_even_if_impossible() -> None:
-    angles = [170, 150, 120, 90, 120, 150, 170, 150, 110, 80, 110, 150, 170]
-    df = pd.DataFrame({"left_knee": angles})
-    cfg = _make_cfg(
-        primary_angle="left_knee",
-        min_prominence=1.0,
-        min_distance_sec=0.1,
-        refractory_sec=0.0,
-        enforce_low_thresh=False,
-        enforce_high_thresh=False,
-    )
-    impossible_faults = config.FaultConfig(low_thresh=200.0, high_thresh=200.0)
-
-    reps, debug = count_repetitions_with_config(
-        df, cfg, fps=30.0, faults_cfg=impossible_faults
-    )
-
-    assert debug.raw_count == 2
-    assert reps == 2
-    assert debug.reps_rejected_threshold == 0
-
-
-def test_threshold_filter_applies_both_limits_when_enabled() -> None:
-    angles = np.array([170.0, 130.0, 170.0])
-
-    filtered, _, rejected, reasons = _filter_reps_by_thresholds(
-        angles,
-        [1],
-        [1.0],
-        low_thresh=120.0,
-        high_thresh=160.0,
-        enforce_low=True,
-        enforce_high=True,
-    )
-
-    assert filtered == []
-    assert rejected == 1
-    assert any("above low_thresh" in reason for reason in reasons)
-
-
-=======
->>>>>>> f93f6092
 def test_threshold_filter_requires_high_threshold_to_be_reached() -> None:
     angles = np.array([150.0, 159.9, 150.0])
 
