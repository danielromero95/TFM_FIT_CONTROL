--- conflicted
+++ resolved
@@ -86,30 +86,6 @@
     assert confidence >= 0.55
 
 
-<<<<<<< HEAD
-def test_front_view_votes_override_side_bias() -> None:
-    length = 42
-    data = _base_feature_data(length)
-    data["knee_angle_left"] = np.linspace(78.0, 148.0, length)
-    data["knee_angle_right"] = np.linspace(80.0, 150.0, length)
-    data["hip_angle_left"] = np.linspace(62.0, 112.0, length)
-    data["hip_angle_right"] = np.linspace(60.0, 110.0, length)
-    data["pelvis_y"] = np.linspace(0.44, 0.61, length)
-    data["shoulder_width_norm"] = np.linspace(0.5, 0.56, length)
-    data["shoulder_yaw_deg"] = np.linspace(12.0, 30.0, length)
-    data["shoulder_z_delta_abs"] = np.full(length, 0.06)
-    data["torso_tilt_deg"] = np.full(length, 14.0)
-
-    features = _make_feature_series(data)
-    label, view, confidence = classify_features(features)
-
-    assert label == "squat"
-    assert view == "front"
-    assert confidence >= 0.55
-
-
-=======
->>>>>>> 9b3e3853
 def test_classify_bench_like_features() -> None:
     length = 40
     data = _base_feature_data(length)
