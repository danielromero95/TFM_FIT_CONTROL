--- conflicted
+++ resolved
@@ -156,39 +156,4 @@
     _, drawn_landmarks = drawing.calls[0]
     assert isinstance(drawn_landmarks, _FakeNormalizedLandmarkList)
     assert pytest.approx(drawn_landmarks.landmark[0].x) == pytest.approx(0.5)
-<<<<<<< HEAD
-    assert pytest.approx(drawn_landmarks.landmark[0].y) == pytest.approx(0.375)
-
-
-def test_cropped_estimator_falls_back_to_full_pose_when_crop_fails(monkeypatch):
-    _install_fake_mediapipe(monkeypatch)
-
-    drawing = _FakeDrawing()
-    poses = [
-        _FakePose([_FakeNormalizedLandmark(0.25, 0.5, visibility=1.0)]),
-        _FakePose([]),  # recorte sin detección
-    ]
-
-    def _fake_acquire(**_kwargs):
-        pose = poses.pop(0)
-        return pose, (False, 2, 0.5, 0.5)
-
-    monkeypatch.setattr(
-        PoseGraphPool, "acquire", classmethod(lambda cls, **kwargs: _fake_acquire(**kwargs))
-    )
-    monkeypatch.setattr(PoseGraphPool, "release", classmethod(lambda cls, inst, key: None))
-    monkeypatch.setattr(PoseGraphPool, "_imported", True)
-    monkeypatch.setattr(PoseGraphPool, "_ensure_imports", classmethod(lambda cls: None))
-    monkeypatch.setattr(PoseGraphPool, "mp_pose", types.SimpleNamespace(Pose=None))
-    monkeypatch.setattr(PoseGraphPool, "mp_drawing", drawing)
-
-    estimator = CroppedPoseEstimator(target_size=(4, 4), crop_margin=0.0)
-    image = np.zeros((4, 4, 3), dtype=np.uint8)
-    result = estimator.estimate(image)
-
-    assert result.landmarks is not None
-    assert result.landmarks[0].get("x") == pytest.approx(0.25)
-    assert drawing.calls, "Debe dibujar los landmarks del fotograma completo si el recorte falla"
-=======
-    assert pytest.approx(drawn_landmarks.landmark[0].y) == pytest.approx(0.375)
->>>>>>> d0e990a2
+    assert pytest.approx(drawn_landmarks.landmark[0].y) == pytest.approx(0.375)