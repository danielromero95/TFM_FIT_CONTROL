from __future__ import annotations

from pathlib import Path
from types import SimpleNamespace

import cv2
import pytest

np = pytest.importorskip("numpy")

from src.D_visualization import render_landmarks_video, transcode_video
from src.D_visualization.landmark_video_io import WEB_SAFE_SUFFIX, make_web_safe_h264
from src.D_visualization.landmark_geometry import _normalize_points_for_frame


class _RecordingWriter:
    def __init__(self, output_path: Path, code: str) -> None:
        self.output_path = Path(output_path)
        self.output_path.write_bytes(b"stub")
        self.code = code
        self.frames: list[np.ndarray] = []

    def write(self, frame: np.ndarray) -> None:
        self.frames.append(np.asarray(frame))

    def release(self) -> None:  # pragma: no cover - nada que limpiar
        pass


class _WriterFactory:
    def __init__(self, *, supported: set[str] | None = None) -> None:
        self.supported = supported or {"mp4v"}
        self.created: list[_RecordingWriter] = []

    def open(self, path: str, fps: float, size, prefs):
        for code in prefs:
            if code not in self.supported:
                continue
            writer = _RecordingWriter(Path(path), code)
            self.created.append(writer)
            return writer, code
        raise RuntimeError(f"No supported codec in {prefs}")


def test_mapping_without_crop_matches_expected_pixels():
    landmarks = [
        {"x": 0.0, "y": 0.0},
        {"x": 0.5, "y": 0.5},
        {"x": 1.0, "y": 1.0},
    ]
    points = _normalize_points_for_frame(
        landmarks,
        None,
        orig_w=640,
        orig_h=360,
        proc_w=256,
        proc_h=256,
    )
    assert points[0] == (0, 0)
    assert points[1] == (320, 180)
    assert points[2] == (639, 359)


def test_mapping_with_crop_scales_correctly():
    landmarks = [{"x": 0.5, "y": 0.5}]
    crop_box = [64, 64, 192, 192]
    points = _normalize_points_for_frame(
        landmarks,
        crop_box,
        orig_w=640,
        orig_h=360,
        proc_w=256,
        proc_h=256,
    )
    assert points[0] == (320, 180)


def test_normalized_crop_is_ignored_when_points_are_global():
    """Los recortes normalizados no deben distorsionar puntos ya globales."""

    landmarks = [{"x": 0.5, "y": 0.5}]
    crop_box = [0.25, 0.25, 0.75, 0.75]
    points = _normalize_points_for_frame(
        landmarks,
        crop_box,
        orig_w=640,
        orig_h=360,
        proc_w=320,
        proc_h=180,
    )
    assert points[0] == (320, 180)


<<<<<<< HEAD
def test_slight_overflow_still_counts_as_normalized():
    """Un pequeño overflow por interpolación no debe disparar re-recortes."""

    landmarks = [{"x": 1.02, "y": -0.01}]
    crop_box = [64, 64, 192, 192]
    points = _normalize_points_for_frame(
        landmarks,
        crop_box,
        orig_w=640,
        orig_h=360,
        proc_w=320,
        proc_h=180,
    )
    assert points[0] == (389, 125)


def test_far_out_values_force_crop_application():
    """Valores claramente fuera de rango obligan a usar el recorte asociado."""

    landmarks = [{"x": 1.5, "y": 1.2}]
    crop_box = [64, 64, 192, 192]
    points = _normalize_points_for_frame(
        landmarks,
        crop_box,
        orig_w=640,
        orig_h=360,
        proc_w=256,
        proc_h=256,
    )
    assert points[0] == (639, 306)


def test_pixel_crop_is_not_ignored_for_normalized_landmarks():
    """Cuando el recorte está en píxeles, debe aplicarse aunque los puntos sean 0-1."""

    landmarks = [{"x": 0.0, "y": 0.0}, {"x": 1.0, "y": 1.0}]
    crops = ([64, 64, 192, 192], [128, 32, 256, 160])

    first = _normalize_points_for_frame(
        landmarks,
        crops[0],
        orig_w=640,
        orig_h=360,
        proc_w=256,
        proc_h=256,
    )
    second = _normalize_points_for_frame(
        landmarks,
        crops[1],
        orig_w=640,
        orig_h=360,
        proc_w=256,
        proc_h=256,
    )

    assert first[0] != second[0]
    assert first[0] == (160, 90)
    assert second[0] == (320, 45)


def test_pixel_coordinates_are_respected_without_double_scaling():
    """Coordenadas ya en píxeles no deben reinterpretarse como normalizadas."""

    landmarks = [{"x": 128, "y": 128}]
    points = _normalize_points_for_frame(
        landmarks,
        [64, 64, 192, 192],
        orig_w=640,
        orig_h=360,
        proc_w=256,
        proc_h=256,
    )

    assert points[0] == (320, 180)


=======
>>>>>>> c7f33965
def _make_test_frames(count: int, width: int = 640, height: int = 360):
    for i in range(count):
        frame = np.full((height, width, 3), i * 40, dtype=np.uint8)
        yield frame


def test_writer_fps_fallback_and_counts(tmp_path, monkeypatch):
    output = tmp_path / "out.mp4"
    frames = list(_make_test_frames(3))
    factory = _WriterFactory()
    monkeypatch.setattr(
        "src.D_visualization.landmark_renderers._open_writer",
        lambda path, fps, size, prefs: factory.open(path, fps, size, prefs),
    )

    stats = render_landmarks_video(
        frames,
        [None, None, None],
        None,
        str(output),
        fps=0.0,
        processed_size=(256, 256),
    )

    assert stats.frames_in == 3
    assert stats.frames_written == 3
    assert stats.skipped_empty == 3
    assert output.exists()
    assert factory.created[0].frames and len(factory.created[0].frames) == 3


def test_writer_codec_fallback(tmp_path, monkeypatch):
    output = tmp_path / "fallback.mp4"
    frames = list(_make_test_frames(2))
    factory = _WriterFactory(supported={"mp4v"})
    monkeypatch.setattr(
        "src.D_visualization.landmark_renderers._open_writer",
        lambda path, fps, size, prefs: factory.open(path, fps, size, prefs),
    )

    stats = render_landmarks_video(
        frames,
        [None, None],
        None,
        str(output),
        fps=25.0,
        processed_size=(256, 256),
        codec_preference=("ZZZZ", "mp4v"),
    )

    assert stats.used_fourcc == "mp4v"
    assert output.exists()
    assert factory.created[0].code == "mp4v"


def test_transcode_video_rewrites_file_when_possible(tmp_path, monkeypatch):
    src = tmp_path / "source.mp4"
    frames = list(_make_test_frames(2))
    render_factory = _WriterFactory(supported={"mp4v"})
    monkeypatch.setattr(
        "src.D_visualization.landmark_renderers._open_writer",
        lambda path, fps, size, prefs: render_factory.open(path, fps, size, prefs),
    )
    render_landmarks_video(
        frames,
        [None, None],
        None,
        str(src),
        fps=25.0,
        processed_size=(256, 256),
        codec_preference=("mp4v",),
    )

    class _FakeCapture:
        def __init__(self, _path: str) -> None:
            self._frames = iter(frames)

        def isOpened(self) -> bool:
            return True

        def get(self, prop: int) -> float:
            if prop == cv2.CAP_PROP_FRAME_WIDTH:
                return float(frames[0].shape[1])
            if prop == cv2.CAP_PROP_FRAME_HEIGHT:
                return float(frames[0].shape[0])
            return 0.0

        def read(self):
            try:
                frame = next(self._frames)
            except StopIteration:
                return False, None
            return True, frame

        def release(self) -> None:  # pragma: no cover - nada que limpiar
            pass

    transcode_factory = _WriterFactory(supported={"mp4v"})
    monkeypatch.setattr(
        "src.D_visualization.landmark_video_io._open_writer",
        lambda path, fps, size, prefs: transcode_factory.open(path, fps, size, prefs),
    )
    monkeypatch.setattr("src.D_visualization.landmark_video_io.cv2.VideoCapture", _FakeCapture)

    dst = tmp_path / "h264.mp4"
    success, codec = transcode_video(
        str(src),
        str(dst),
        fps=25.0,
        codec_preference=("mp4v",),
    )

    assert success
    assert codec == "mp4v"
    assert dst.exists()
    assert transcode_factory.created[0].frames


def test_make_web_safe_h264_generates_copy_when_ffmpeg_succeeds(tmp_path, monkeypatch):
    source = tmp_path / "overlay.mp4"
    source.write_bytes(b"raw")

    created_commands: list[list[str]] = []

    def _fake_run(cmd, check, capture_output):
        created_commands.append(cmd)
        Path(cmd[-1]).write_bytes(b"websafe")
        return SimpleNamespace(returncode=0, stdout=b"", stderr=b"")

    monkeypatch.setattr(
        "src.D_visualization.landmark_video_io.subprocess.run",
        _fake_run,
    )

    result = make_web_safe_h264(source)
    expected_path = source.with_name(f"{source.stem}{WEB_SAFE_SUFFIX}.mp4")

    assert result.ok
    assert result.output_path == expected_path
    assert expected_path.exists() and expected_path.read_bytes() == b"websafe"
    assert created_commands and created_commands[0][-1].endswith(".tmp")
    assert created_commands[0][-3:-1] == ["-f", "mp4"]


def test_make_web_safe_h264_handles_missing_ffmpeg(tmp_path, monkeypatch):
    source = tmp_path / "overlay.mp4"
    source.write_bytes(b"raw")

    def _missing_run(*_args, **_kwargs):
        raise FileNotFoundError("ffmpeg")

    monkeypatch.setattr(
        "src.D_visualization.landmark_video_io.subprocess.run",
        _missing_run,
    )

    result = make_web_safe_h264(source)
    expected_path = source.with_name(f"{source.stem}{WEB_SAFE_SUFFIX}.mp4")

    assert not result.ok
    assert result.output_path is None
    assert not expected_path.exists()<|MERGE_RESOLUTION|>--- conflicted
+++ resolved
@@ -91,85 +91,6 @@
     assert points[0] == (320, 180)
 
 
-<<<<<<< HEAD
-def test_slight_overflow_still_counts_as_normalized():
-    """Un pequeño overflow por interpolación no debe disparar re-recortes."""
-
-    landmarks = [{"x": 1.02, "y": -0.01}]
-    crop_box = [64, 64, 192, 192]
-    points = _normalize_points_for_frame(
-        landmarks,
-        crop_box,
-        orig_w=640,
-        orig_h=360,
-        proc_w=320,
-        proc_h=180,
-    )
-    assert points[0] == (389, 125)
-
-
-def test_far_out_values_force_crop_application():
-    """Valores claramente fuera de rango obligan a usar el recorte asociado."""
-
-    landmarks = [{"x": 1.5, "y": 1.2}]
-    crop_box = [64, 64, 192, 192]
-    points = _normalize_points_for_frame(
-        landmarks,
-        crop_box,
-        orig_w=640,
-        orig_h=360,
-        proc_w=256,
-        proc_h=256,
-    )
-    assert points[0] == (639, 306)
-
-
-def test_pixel_crop_is_not_ignored_for_normalized_landmarks():
-    """Cuando el recorte está en píxeles, debe aplicarse aunque los puntos sean 0-1."""
-
-    landmarks = [{"x": 0.0, "y": 0.0}, {"x": 1.0, "y": 1.0}]
-    crops = ([64, 64, 192, 192], [128, 32, 256, 160])
-
-    first = _normalize_points_for_frame(
-        landmarks,
-        crops[0],
-        orig_w=640,
-        orig_h=360,
-        proc_w=256,
-        proc_h=256,
-    )
-    second = _normalize_points_for_frame(
-        landmarks,
-        crops[1],
-        orig_w=640,
-        orig_h=360,
-        proc_w=256,
-        proc_h=256,
-    )
-
-    assert first[0] != second[0]
-    assert first[0] == (160, 90)
-    assert second[0] == (320, 45)
-
-
-def test_pixel_coordinates_are_respected_without_double_scaling():
-    """Coordenadas ya en píxeles no deben reinterpretarse como normalizadas."""
-
-    landmarks = [{"x": 128, "y": 128}]
-    points = _normalize_points_for_frame(
-        landmarks,
-        [64, 64, 192, 192],
-        orig_w=640,
-        orig_h=360,
-        proc_w=256,
-        proc_h=256,
-    )
-
-    assert points[0] == (320, 180)
-
-
-=======
->>>>>>> c7f33965
 def _make_test_frames(count: int, width: int = 640, height: int = 360):
     for i in range(count):
         frame = np.full((height, width, 3), i * 40, dtype=np.uint8)
